--- conflicted
+++ resolved
@@ -25,26 +25,25 @@
     max_map: &mut HashMap<NodeId, BigUint>,
     vmap: &HashMap<NodeId, NodeId>,
 ) -> BigUint {
-<<<<<<< HEAD
-    let r_max = get_obj_max_value(eval, None, ins.rhs, max_map, vmap);
-    let l_max = get_obj_max_value(eval, None, ins.lhs, max_map, vmap);
-    get_instruction_max_operand(eval, ins, l_max, r_max, max_map, vmap)
+    let r_max = get_obj_max_value(igen, None, ins.rhs, max_map, vmap);
+    let l_max = get_obj_max_value(igen, None, ins.lhs, max_map, vmap);
+    get_instruction_max_operand(igen, ins, l_max, r_max, max_map, vmap)
 }
 
 //Gets the maximum value of the instruction result using the provided operand maximum
 pub fn get_instruction_max_operand(
-    eval: &IRGenerator,
+    igen: &IRGenerator,
     ins: &node::Instruction,
     left_max: BigUint,
     right_max: BigUint,
-    max_map: &mut HashMap<arena::Index, BigUint>,
-    vmap: &HashMap<arena::Index, arena::Index>,
+    max_map: &mut HashMap<NodeId, BigUint>,
+    vmap: &HashMap<NodeId, NodeId>,
 ) -> BigUint {
     match ins.operator {
-        node::Operation::Load(array) => get_load_max(eval, ins.lhs, max_map, vmap, array),
+        node::Operation::Load(array) => get_load_max(igen, ins.lhs, max_map, vmap, array),
         node::Operation::Sub => {
             if matches!(ins.res_type, node::ObjectType::Unsigned(_)) {
-                if let Some(lhs_const) = eval.get_as_constant(ins.lhs) {
+                if let Some(lhs_const) = igen.get_as_constant(ins.lhs) {
                     let lhs_big = BigUint::from_bytes_be(&lhs_const.to_bytes());
                     if right_max <= lhs_big {
                         //todo unsigned
@@ -64,11 +63,6 @@
         }
         _ => get_max_value(ins, left_max, right_max),
     }
-=======
-    let r_max = get_obj_max_value(igen, None, ins.rhs, max_map, vmap);
-    let l_max = get_obj_max_value(igen, None, ins.lhs, max_map, vmap);
-    get_max_value(ins, l_max, r_max)
->>>>>>> 65288086
 }
 
 // Retrieve max possible value of a node; from the max_map if it was already computed
@@ -90,14 +84,8 @@
     let obj_ = obj.unwrap_or_else(|| &igen[id]);
 
     let result = match obj_ {
-<<<<<<< HEAD
-        node::NodeObj::Obj(v) => {
-            if v.bits() > 100 {
-=======
         NodeObj::Obj(v) => {
-            dbg!(v.size_in_bits());
             if v.size_in_bits() > 100 {
->>>>>>> 65288086
                 dbg!(&v);
             }
             (BigUint::one() << v.size_in_bits()) - BigUint::one()
@@ -220,8 +208,8 @@
     }
 }
 
-fn update_ins(eval: &mut IRGenerator, idx: arena::Index, copy_from: &node::Instruction) {
-    let mut ins = eval.try_get_mut_instruction(idx).unwrap();
+fn update_ins(eval: &mut IRGenerator, id: NodeId, copy_from: &node::Instruction) {
+    let mut ins = eval.try_get_mut_instruction(id).unwrap();
     ins.lhs = copy_from.lhs;
     ins.rhs = copy_from.rhs;
     ins.operator = copy_from.operator;
@@ -230,58 +218,32 @@
 }
 
 //Add required truncate instructions on all blocks
-<<<<<<< HEAD
-pub fn overflow_strategy(eval: &mut IRGenerator) {
-    let mut max_map: HashMap<arena::Index, BigUint> = HashMap::new();
+pub fn overflow_strategy(igen: &mut IRGenerator) {
+    let mut max_map: HashMap<NodeId, BigUint> = HashMap::new();
     let mut memory_map = HashMap::new();
-    tree_overflow(eval, eval.first_block, &mut max_map, &mut memory_map);
-=======
-pub fn overflow_strategy(igen: &mut IRGenerator) {
-    let mut max_map = HashMap::new();
-    tree_overflow(igen, igen.first_block, &mut max_map);
->>>>>>> 65288086
+    tree_overflow(igen, igen.first_block, &mut max_map, &mut memory_map);
 }
 
 //implement overflow strategy following the dominator tree
 pub fn tree_overflow(
-<<<<<<< HEAD
-    eval: &mut IRGenerator,
-    b_idx: arena::Index,
-    max_map: &mut HashMap<arena::Index, BigUint>,
-    memory_map: &mut HashMap<u32, arena::Index>,
-) {
-    block_overflow(eval, b_idx, max_map, memory_map);
-    let block = eval.get_block(b_idx);
-    let bd = block.dominated.clone();
-    //TODO: Handle IF statements in there:
-    for b in bd {
-        tree_overflow(eval, b, &mut max_map.clone(), &mut memory_map.clone());
-=======
     igen: &mut IRGenerator,
     b_idx: BlockId,
     max_map: &mut HashMap<NodeId, BigUint>,
+    memory_map: &mut HashMap<u32, NodeId>,
 ) {
-    block_overflow(igen, b_idx, max_map);
+    block_overflow(igen, b_idx, max_map, memory_map);
     //TODO: Handle IF statements in there:
     for b in igen[b_idx].dominated.clone() {
-        tree_overflow(igen, b, &mut max_map.clone());
->>>>>>> 65288086
+        tree_overflow(igen, b, &mut max_map.clone(), &mut memory_map.clone());
     }
 }
 
 //overflow strategy for one block
 pub fn block_overflow(
-<<<<<<< HEAD
-    eval: &mut IRGenerator,
-    b_idx: arena::Index,
-    //block: &mut node::BasicBlock,
-    max_map: &mut HashMap<arena::Index, BigUint>,
-    memory_map: &mut HashMap<u32, arena::Index>,
-=======
     igen: &mut IRGenerator,
     block_id: BlockId,
     max_map: &mut HashMap<NodeId, BigUint>,
->>>>>>> 65288086
+    memory_map: &mut HashMap<u32, NodeId>,
 ) {
     //for each instruction, we compute the resulting max possible value (in term of the field representation of the operation)
     //when it is over the field charac, or if the instruction requires it, then we insert truncate instructions
@@ -296,18 +258,11 @@
     for iter in &igen[block_id].instructions {
         instructions.push((*igen.try_get_instruction(*iter).unwrap()).clone());
     }
-<<<<<<< HEAD
-    //since we process the block from the start, the block value array is not relevant
-    let mut value_map: HashMap<arena::Index, arena::Index> = HashMap::new();
-    let mut delete_ins = false;
-    for mut ins in b {
-        if ins.operator == node::Operation::Nop {
-=======
     //since we process the block from the start, the block value map is not relevant
     let mut value_map = HashMap::new();
+    let mut delete_ins = false; //a virer apres le merge???
     for mut ins in instructions {
-        if ins.operator == Operation::Nop {
->>>>>>> 65288086
+        if ins.operator == node::Operation::Nop {
             continue;
         }
         let mut i_lhs = ins.lhs;
@@ -315,8 +270,8 @@
         //we propagate optimised loads - todo check if it is needed because there is cse at the end
         if node::is_binary(ins.operator) {
             //binary operation:
-            i_lhs = super::optim::propagate(eval, ins.lhs);
-            i_rhs = super::optim::propagate(eval, ins.rhs);
+            i_lhs = super::optim::propagate(igen, ins.lhs);
+            i_rhs = super::optim::propagate(igen, ins.rhs);
         }
         //We retrieve get_current_value() in case a previous truncate has updated the value map
         let r_id = get_value_from_map(i_rhs, &value_map);
@@ -331,17 +286,10 @@
             update_instruction = true;
         }
 
-<<<<<<< HEAD
-        let r_obj = eval.get_object(r_id).unwrap();
-        let l_obj = eval.get_object(l_id).unwrap();
-        let r_max = get_obj_max_value(eval, Some(r_obj), r_id, max_map, &value_map);
-        let l_max = get_obj_max_value(eval, Some(l_obj), l_id, max_map, &value_map);
-=======
         let r_obj = &igen[r_id];
         let l_obj = &igen[l_id];
         let r_max = get_obj_max_value(igen, Some(r_obj), r_id, max_map, &value_map);
-        get_obj_max_value(igen, Some(l_obj), l_id, max_map, &value_map);
->>>>>>> 65288086
+        let l_max = get_obj_max_value(igen, Some(l_obj), l_id, max_map, &value_map);
         //insert required truncates
         let to_truncate = ins.truncate_required(l_obj.size_in_bits(), r_obj.size_in_bits());
         if to_truncate.0 {
@@ -352,12 +300,11 @@
             //adds a new truncate(rhs) instruction
             add_to_truncate(igen, r_id, r_obj.size_in_bits(), &mut truncate_map, max_map);
         }
-<<<<<<< HEAD
         match ins.operator {
             node::Operation::Load(_) => {
                 //TODO we use a local memory map for now but it should be used in arguments
                 //for instance, the join block of a IF should merge the two memorymaps using the condition value
-                if let Some(adr) = super::mem::Memory::to_u32(eval, ins.lhs) {
+                if let Some(adr) = super::mem::Memory::to_u32(igen, ins.lhs) {
                     if let Some(val) = memory_map.get(&adr) {
                         //optimise static load
                         ins.is_deleted = true;
@@ -366,45 +313,11 @@
                 }
             }
             node::Operation::Store(_) => {
-                if let Some(adr) = super::mem::Memory::to_u32(eval, ins.lhs) {
+                if let Some(adr) = super::mem::Memory::to_u32(igen, ins.lhs) {
                     //optimise static store
                     memory_map.insert(adr, ins.lhs);
                     delete_ins = true;
                 }
-=======
-        if ins.operator == Operation::Cast {
-            //TODO for now the types we support here are only all integer types (field, signed, unsigned, bool)
-            //so a cast would normally translate to a truncate.
-            //if res_type and lhs have the same bit size (in a large sens, which include field elements)
-            //then either they have the same type and should have been simplified
-            //or they don't have the same sign so we keep the cast operator
-            //if res_type is smaller than lhs bit size, we look if lhs can hold directly into res_type
-            // if not, we need to truncate lhs to a res_type. We modify directly the cast instruction into a truncate
-            // in other cases we can keep the cast instruction
-            // for instance if res_type is greater than lhs bit size, we need to truncate lhs to its bit size and use the truncate
-            // result in the cast, but this is handled by the truncate_required
-            // after this function, all cast instructions refer to casting lhs into a bigger (or equal) type
-            // anyother case has been transformed into the latter using truncates.
-            if ins.res_type == l_obj.get_type() {
-                ins.is_deleted = true;
-                ins.rhs = ins.lhs;
-            }
-            if ins.res_type.bits() < l_obj.size_in_bits()
-                && r_max.bits() as u32 > ins.res_type.bits()
-            {
-                //we need to truncate
-                update_instruction = true;
-                trunc_size = FieldElement::from(ins.res_type.bits() as i128);
-                modify_ins = Some(Instruction::new(
-                    node::Operation::Trunc,
-                    l_id,
-                    l_id,
-                    ins.res_type,
-                    Some(ins.parent_block),
-                ));
-                //TODO name for the instruction: modify_ins.res_name = l_obj."name"+"_t";
-                //n.b. we do not update value map because we re-use the cast instruction
->>>>>>> 65288086
             }
             node::Operation::Cast => {
                 //TODO for now the types we support here are only all integer types (field, signed, unsigned, bool)
@@ -423,7 +336,9 @@
                     ins.is_deleted = true;
                     ins.rhs = ins.lhs;
                 }
-                if ins.res_type.bits() < l_obj.bits() && r_max.bits() as u32 > ins.res_type.bits() {
+                if ins.res_type.bits() < l_obj.size_in_bits()
+                    && r_max.bits() as u32 > ins.res_type.bits()
+                {
                     //we need to truncate
                     update_instruction = true;
                     trunc_size = FieldElement::from(ins.res_type.bits() as i128);
@@ -442,39 +357,27 @@
             }
             _ => (),
         }
-<<<<<<< HEAD
-        let mut ins_max = get_instruction_max(eval, &ins, max_map, &value_map);
+        let mut ins_max = get_instruction_max(igen, &ins, max_map, &value_map);
         if ins_max.bits() >= (FieldElement::max_num_bits() as u64)
             && ins.res_type != node::ObjectType::NativeField
         {
-=======
-        let mut ins_max = get_instruction_max(igen, &ins, max_map, &value_map);
-        if ins_max.bits() >= (FieldElement::max_num_bits() as u64) {
->>>>>>> 65288086
             //let's truncate a and b:
             //- insert truncate(lhs) dans la list des instructions
             //- insert truncate(rhs) dans la list des instructions
             //- update r_max et l_max
             //n.b we could try to truncate only one of them, but then we should check if rhs==lhs.
-<<<<<<< HEAD
-            let l_trunc_max = add_to_truncate(eval, l_id, l_obj.bits(), &mut truncate_map, max_map);
-            let r_trunc_max = add_to_truncate(eval, r_id, r_obj.bits(), &mut truncate_map, max_map);
+            let l_trunc_max =
+                add_to_truncate(igen, l_id, l_obj.size_in_bits(), &mut truncate_map, max_map);
+            let r_trunc_max =
+                add_to_truncate(igen, r_id, r_obj.size_in_bits(), &mut truncate_map, max_map);
             ins_max = get_instruction_max_operand(
-                eval,
+                igen,
                 &ins,
                 l_trunc_max.clone(),
                 r_trunc_max.clone(),
                 max_map,
                 &value_map,
             );
-            //ins_max = ins.get_max_value(l_trunc_max.clone(), r_trunc_max.clone());
-=======
-            let l_trunc_max =
-                add_to_truncate(igen, l_id, l_obj.size_in_bits(), &mut truncate_map, max_map);
-            let r_trunc_max =
-                add_to_truncate(igen, r_id, r_obj.size_in_bits(), &mut truncate_map, max_map);
-            ins_max = get_max_value(&ins, l_trunc_max.clone(), r_trunc_max.clone());
->>>>>>> 65288086
             if ins_max.bits() >= FieldElement::max_num_bits().into() {
                 let message = format!(
                     "Require big int implementation, the bit size is too big for the field: {}, {}",
@@ -492,11 +395,10 @@
             block_id,
             &mut value_map,
         );
-<<<<<<< HEAD
         if delete_ins {
             delete_ins = false;
         } else {
-            new_list.push(ins.idx);
+            new_list.push(ins.id);
             let l_new = get_value_from_map(l_id, &value_map);
             let r_new = get_value_from_map(r_id, &value_map);
             if l_new != l_id || r_new != r_id || is_sub(&ins.operator) {
@@ -511,37 +413,17 @@
                     //we may do that in future when the max_map becomes more used elsewhere (for other optim)
                 }
                 if let Some(modified_ins) = &mut modify_ins {
-                    modified_ins.rhs = eval.get_const(trunc_size, node::ObjectType::Unsigned(32));
+                    modified_ins.rhs =
+                        igen.get_or_create_const(trunc_size, node::ObjectType::Unsigned(32));
                     modified_ins.lhs = l_new;
                     if let Some(max_v) = max_r_value {
                         modified_ins.max_value = max_v;
                     }
-                    update_ins(eval, ins.idx, modified_ins);
+                    update_ins(igen, ins.id, modified_ins);
                 } else {
-                    update_ins_parameters(eval, ins.idx, l_new, r_new, max_r_value);
-                }
-            }
-=======
-        new_list.push(ins.id);
-        let l_new = get_value_from_map(l_id, &value_map);
-        let r_new = get_value_from_map(r_id, &value_map);
-        if l_new != l_id || r_new != r_id || is_sub(&ins.operator) {
-            update_instruction = true;
-        }
-        if update_instruction {
-            let mut max_r_value = None;
-            if is_sub(&ins.operator) {
-                //for now we pass the max value to the instruction, we could also keep the max_map e.g in the block (or max in each nodeobj)
-                //sub operations require the max value to ensure it does not underflow
-                max_r_value = Some(max_map[&r_new].clone());
-                //we may do that in future when the max_map becomes more used elsewhere (for other optim)
-            }
-            if let Some(modified_ins) = &modify_ins {
-                ins.operator = modified_ins.operator;
-                ins.rhs = igen.get_or_create_const(trunc_size, node::ObjectType::Unsigned(32));
-            }
-            update_ins_parameters(igen, ins.id, l_new, r_new, max_r_value);
->>>>>>> 65288086
+                    update_ins_parameters(igen, ins.id, l_new, r_new, max_r_value);
+                }
+            }
         }
     }
 
@@ -566,9 +448,9 @@
 
 pub fn get_load_max(
     eval: &IRGenerator,
-    address: arena::Index,
-    max_map: &mut HashMap<arena::Index, BigUint>,
-    vmap: &HashMap<arena::Index, arena::Index>,
+    address: NodeId,
+    max_map: &mut HashMap<NodeId, BigUint>,
+    vmap: &HashMap<NodeId, NodeId>,
     array: u32,
     // obj_type: node::ObjectType,
 ) -> BigUint {
