--- conflicted
+++ resolved
@@ -1,11 +1,7 @@
 use super::{
     block::{self, BlockId},
     code_gen::IRGenerator,
-<<<<<<< HEAD
-    node::{self, Node, NodeEval},
-=======
     node::{self, Node, NodeEval, NodeId, NodeObj, Operation},
->>>>>>> 65288086
     optim,
 };
 use acvm::FieldElement;
@@ -231,32 +227,19 @@
     igen: &mut IRGenerator,
 ) {
     for i in instructions {
-<<<<<<< HEAD
-        let mut to_process: Vec<(Index, node::NodeEval)> = Vec::new();
-        if let Some(ins) = eval.try_get_instruction(*i) {
+        let mut to_process = Vec::new();
+        if let Some(ins) = igen.try_get_instruction(*i) {
             if ins.operator == node::Operation::Phi {
                 for phi in &ins.phi_arguments {
                     if phi.1 == from {
                         //we evaluate the phi instruction value
-                        to_process
-                            .push((ins.idx, evaluate_one(node::NodeEval::Idx(phi.0), to, eval)));
+                        to_process.push((
+                            ins.id,
+                            evaluate_one(NodeEval::VarOrInstruction(phi.0), to, igen),
+                        ));
                     }
                 }
             } else if ins.operator != node::Operation::Nop {
-=======
-        let mut to_process = Vec::new();
-        if let Some(ins) = igen.try_get_instruction(*i) {
-            for phi in &ins.phi_arguments {
-                if phi.1 == from {
-                    //we evaluate the phi instruction value
-                    to_process.push((
-                        ins.id,
-                        evaluate_one(NodeEval::VarOrInstruction(phi.0), to, igen),
-                    ));
-                }
-            }
-            if ins.operator != Operation::Phi && ins.operator != Operation::Nop {
->>>>>>> 65288086
                 break; //phi instructions are placed at the beginning (and after the first dummy instruction)
             }
         }
