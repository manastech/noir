use acvm::acir::circuit::OpcodeLocation;
use acvm::pwg::{ACVMStatus, ErrorLocation, OpcodeResolutionError, ACVM};
use acvm::BlackBoxFunctionSolver;
use acvm::{acir::circuit::Circuit, acir::native_types::WitnessMap};

use nargo::artifacts::debug::DebugArtifact;
use nargo::errors::ExecutionError;
use nargo::NargoError;

use nargo::ops::ForeignCallExecutor;

use easy_repl::{command, CommandStatus, Critical, Repl};
use std::cell::{Cell, RefCell};

enum SolveResult {
    Done,
    Ok,
}

struct DebugContext<'backend, B: BlackBoxFunctionSolver> {
    acvm: ACVM<'backend, B>,
    debug_artifact: DebugArtifact,
    foreign_call_executor: ForeignCallExecutor,
    circuit: &'backend Circuit,
    show_output: bool,
}

impl<'backend, B: BlackBoxFunctionSolver> DebugContext<'backend, B> {
    fn step_opcode(&mut self) -> Result<SolveResult, NargoError> {
<<<<<<< HEAD
        let solver_status = self.acvm.as_mut().unwrap().step_opcode(true);
=======
        let solver_status = self.acvm.solve_opcode();
>>>>>>> c804c145

        self.handle_acvm_status(solver_status)
    }

    fn handle_acvm_status(&mut self, status: ACVMStatus) -> Result<SolveResult, NargoError> {
        match status {
            ACVMStatus::Solved => Ok(SolveResult::Done),
            ACVMStatus::InProgress => Ok(SolveResult::Ok),
            ACVMStatus::Failure(error) => {
                let call_stack = match &error {
                    OpcodeResolutionError::UnsatisfiedConstrain {
                        opcode_location: ErrorLocation::Resolved(opcode_location),
                    } => Some(vec![*opcode_location]),
                    OpcodeResolutionError::BrilligFunctionFailed { call_stack, .. } => {
                        Some(call_stack.clone())
                    }
                    _ => None,
                };

                Err(NargoError::ExecutionError(match call_stack {
                    Some(call_stack) => {
                        if let Some(assert_message) = self.circuit.get_assert_message(
                            *call_stack.last().expect("Call stacks should not be empty"),
                        ) {
                            ExecutionError::AssertionFailed(assert_message.to_owned(), call_stack)
                        } else {
                            ExecutionError::SolvingError(error)
                        }
                    }
                    None => ExecutionError::SolvingError(error),
                }))
            }
            ACVMStatus::RequiresForeignCall(foreign_call) => {
                let foreign_call_result =
                    self.foreign_call_executor.execute(&foreign_call, self.show_output)?;
                self.acvm.resolve_pending_foreign_call(foreign_call_result);
                Ok(SolveResult::Ok)
            }
        }
    }

    fn show_current_vm_status(&self) {
<<<<<<< HEAD
        let acvm = self.acvm.as_ref().unwrap();
        let location = acvm.location();
        let opcodes = acvm.opcodes();
        match location {
            None => println!("Finished execution"),
            Some(location) => {
                match location {
                    OpcodeLocation::Acir(ip) => {
                        println!("Stopped at opcode {}: {}", ip, opcodes[ip])
                    }
                    OpcodeLocation::Brillig { acir_index: ip, brillig_index } => println!(
                        "Stopped at opcode {} in Brillig block {}: {}",
                        brillig_index, ip, opcodes[ip]
                    ),
                }
                Self::show_source_code_location(&location, &self.debug_artifact);
            }
=======
        let ip = self.acvm.instruction_pointer();
        let opcodes = self.acvm.opcodes();
        if ip >= opcodes.len() {
            println!("Finished execution");
        } else {
            println!("Stopped at opcode {}: {}", ip, opcodes[ip]);
            Self::show_source_code_location(&OpcodeLocation::Acir(ip), &self.debug_artifact);
>>>>>>> c804c145
        }
    }

    fn show_source_code_location(location: &OpcodeLocation, debug_artifact: &DebugArtifact) {
        let locations = debug_artifact.debug_symbols[0].opcode_location(location);
        if let Some(locations) = locations {
            for loc in locations {
                let file = &debug_artifact.file_map[&loc.file];
                let source = &file.source.as_str();
                let start = loc.span.start() as usize;
                let end = loc.span.end() as usize;
                println!("At {}.nr:{start}-{end}", file.path.as_path().display());
                println!("\n{}\n", &source[start..end]);
            }
        }
    }

    fn cont(&mut self) -> Result<SolveResult, NargoError> {
        loop {
            match self.step_opcode()? {
                SolveResult::Done => break,
                SolveResult::Ok => {}
            }
        }
        Ok(SolveResult::Done)
    }

    fn finalize(self) -> WitnessMap {
        self.acvm.finalize()
    }
}

fn map_command_status(result: SolveResult) -> CommandStatus {
    match result {
        SolveResult::Ok => CommandStatus::Done,
        SolveResult::Done => CommandStatus::Quit,
    }
}

pub fn debug_circuit<B: BlackBoxFunctionSolver>(
    blackbox_solver: &B,
    circuit: &Circuit,
    debug_artifact: DebugArtifact,
    initial_witness: WitnessMap,
    show_output: bool,
) -> Result<Option<WitnessMap>, NargoError> {
    let context = RefCell::new(DebugContext {
        acvm: ACVM::new(blackbox_solver, &circuit.opcodes, initial_witness),
        foreign_call_executor: ForeignCallExecutor::default(),
        circuit,
        debug_artifact,
        show_output,
    });
    let ref_step = &context;
    let ref_cont = &context;

    let solved = Cell::new(false);

    context.borrow().show_current_vm_status();

    let handle_result = |result| {
        solved.set(matches!(result, SolveResult::Done));
        Ok(map_command_status(result))
    };

    let mut repl = Repl::builder()
        .add(
            "s",
            command! {
                "step to the next opcode",
                () => || {
                    let result = ref_step.borrow_mut().step_opcode().into_critical()?;
                    ref_step.borrow().show_current_vm_status();
                    handle_result(result)
                }
            },
        )
        .add(
            "c",
            command! {
                "continue execution until the end of the program",
                () => || {
                    println!("(Continuing execution...)");
                    let result = ref_cont.borrow_mut().cont().into_critical()?;
                    handle_result(result)
                }
            },
        )
        .build()
        .expect("Failed to initialize debugger repl");

    repl.run().expect("Debugger error");

    // REPL execution has finished.
    // Drop it so that we can move fields out from `context` again.
    drop(repl);

    if solved.get() {
        let solved_witness = context.into_inner().finalize();
        Ok(Some(solved_witness))
    } else {
        Ok(None)
    }
}<|MERGE_RESOLUTION|>--- conflicted
+++ resolved
@@ -27,11 +27,7 @@
 
 impl<'backend, B: BlackBoxFunctionSolver> DebugContext<'backend, B> {
     fn step_opcode(&mut self) -> Result<SolveResult, NargoError> {
-<<<<<<< HEAD
-        let solver_status = self.acvm.as_mut().unwrap().step_opcode(true);
-=======
-        let solver_status = self.acvm.solve_opcode();
->>>>>>> c804c145
+        let solver_status = self.acvm.step_opcode(true);
 
         self.handle_acvm_status(solver_status)
     }
@@ -74,10 +70,9 @@
     }
 
     fn show_current_vm_status(&self) {
-<<<<<<< HEAD
-        let acvm = self.acvm.as_ref().unwrap();
-        let location = acvm.location();
-        let opcodes = acvm.opcodes();
+        let location = self.acvm.location();
+        let opcodes = self.acvm.opcodes();
+
         match location {
             None => println!("Finished execution"),
             Some(location) => {
@@ -92,15 +87,6 @@
                 }
                 Self::show_source_code_location(&location, &self.debug_artifact);
             }
-=======
-        let ip = self.acvm.instruction_pointer();
-        let opcodes = self.acvm.opcodes();
-        if ip >= opcodes.len() {
-            println!("Finished execution");
-        } else {
-            println!("Stopped at opcode {}: {}", ip, opcodes[ip]);
-            Self::show_source_code_location(&OpcodeLocation::Acir(ip), &self.debug_artifact);
->>>>>>> c804c145
         }
     }
 
