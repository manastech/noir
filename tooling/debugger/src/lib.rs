--- conflicted
+++ resolved
@@ -1,10 +1,7 @@
 mod context;
 mod dap;
-<<<<<<< HEAD
 pub mod errors;
-=======
 mod foreign_calls;
->>>>>>> 60c3c23e
 mod repl;
 mod source_code_printer;
 
