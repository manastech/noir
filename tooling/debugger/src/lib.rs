mod context;
mod dap;
pub mod errors;
mod foreign_calls;
mod repl;
mod source_code_printer;

use std::io::{Read, Write};

use ::dap::errors::ServerError;
use ::dap::server::Server;
<<<<<<< HEAD
use acvm::acir::native_types::{WitnessMap, WitnessStack};
use acvm::BlackBoxFunctionSolver;
=======
use acvm::acir::circuit::brillig::BrilligBytecode;
use acvm::{acir::circuit::Circuit, acir::native_types::WitnessMap};
use acvm::{BlackBoxFunctionSolver, FieldElement};

use nargo::artifacts::debug::DebugArtifact;
>>>>>>> f03f8aed

use nargo::NargoError;
use noirc_driver::CompiledProgram;

<<<<<<< HEAD
pub fn run_repl_session<B: BlackBoxFunctionSolver>(
    solver: &B,
    program: CompiledProgram,
    initial_witness: WitnessMap,
) -> Result<Option<WitnessStack>, NargoError> {
    repl::run(solver, program, initial_witness)
=======
pub fn debug_circuit<B: BlackBoxFunctionSolver<FieldElement>>(
    blackbox_solver: &B,
    circuit: &Circuit<FieldElement>,
    debug_artifact: DebugArtifact,
    initial_witness: WitnessMap<FieldElement>,
    unconstrained_functions: &[BrilligBytecode<FieldElement>],
) -> Result<Option<WitnessMap<FieldElement>>, NargoError> {
    repl::run(blackbox_solver, circuit, &debug_artifact, initial_witness, unconstrained_functions)
>>>>>>> f03f8aed
}

pub fn run_dap_loop<R: Read, W: Write, B: BlackBoxFunctionSolver<FieldElement>>(
    server: Server<R, W>,
    solver: &B,
    program: CompiledProgram,
    initial_witness: WitnessMap<FieldElement>,
) -> Result<(), ServerError> {
    dap::run_session(server, solver, program, initial_witness)
}<|MERGE_RESOLUTION|>--- conflicted
+++ resolved
@@ -9,37 +9,18 @@
 
 use ::dap::errors::ServerError;
 use ::dap::server::Server;
-<<<<<<< HEAD
 use acvm::acir::native_types::{WitnessMap, WitnessStack};
-use acvm::BlackBoxFunctionSolver;
-=======
-use acvm::acir::circuit::brillig::BrilligBytecode;
-use acvm::{acir::circuit::Circuit, acir::native_types::WitnessMap};
 use acvm::{BlackBoxFunctionSolver, FieldElement};
-
-use nargo::artifacts::debug::DebugArtifact;
->>>>>>> f03f8aed
 
 use nargo::NargoError;
 use noirc_driver::CompiledProgram;
 
-<<<<<<< HEAD
-pub fn run_repl_session<B: BlackBoxFunctionSolver>(
+pub fn run_repl_session<B: BlackBoxFunctionSolver<FieldElement>>(
     solver: &B,
     program: CompiledProgram,
-    initial_witness: WitnessMap,
-) -> Result<Option<WitnessStack>, NargoError> {
+    initial_witness: WitnessMap<FieldElement>,
+) -> Result<Option<WitnessStack<FieldElement>>, NargoError> {
     repl::run(solver, program, initial_witness)
-=======
-pub fn debug_circuit<B: BlackBoxFunctionSolver<FieldElement>>(
-    blackbox_solver: &B,
-    circuit: &Circuit<FieldElement>,
-    debug_artifact: DebugArtifact,
-    initial_witness: WitnessMap<FieldElement>,
-    unconstrained_functions: &[BrilligBytecode<FieldElement>],
-) -> Result<Option<WitnessMap<FieldElement>>, NargoError> {
-    repl::run(blackbox_solver, circuit, &debug_artifact, initial_witness, unconstrained_functions)
->>>>>>> f03f8aed
 }
 
 pub fn run_dap_loop<R: Read, W: Write, B: BlackBoxFunctionSolver<FieldElement>>(
