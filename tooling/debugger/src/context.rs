use crate::foreign_calls::DebugForeignCallExecutor;
use acvm::acir::circuit::brillig::BrilligBytecode;
use acvm::acir::circuit::{Circuit, Opcode, OpcodeLocation};
use acvm::acir::native_types::{Witness, WitnessMap, WitnessStack};
use acvm::brillig_vm::MemoryValue;
use acvm::pwg::{
    ACVMStatus, AcirCallWaitInfo, BrilligSolver, BrilligSolverStatus, ForeignCallWaitInfo,
    OpcodeNotSolvable, StepResult, ACVM,
};
use acvm::{BlackBoxFunctionSolver, FieldElement};

use codespan_reporting::files::{Files, SimpleFile};
use fm::FileId;
use nargo::artifacts::debug::{DebugArtifact, StackFrame};
use nargo::errors::{ExecutionError, Location};
use nargo::NargoError;
use noirc_driver::DebugFile;

use thiserror::Error;

use std::collections::BTreeMap;
use std::collections::{hash_set::Iter, HashSet};

#[derive(Clone, Copy, Debug, Eq, Hash, PartialEq, PartialOrd, Ord)]
pub struct DebugLocation {
    pub circuit_id: u32,
    pub opcode_location: OpcodeLocation,
}

impl std::fmt::Display for DebugLocation {
    fn fmt(&self, f: &mut std::fmt::Formatter<'_>) -> std::fmt::Result {
        let circuit_id = self.circuit_id;
        match self.opcode_location {
            OpcodeLocation::Acir(index) => write!(f, "{circuit_id}:{index}"),
            OpcodeLocation::Brillig { acir_index, brillig_index } => {
                write!(f, "{circuit_id}:{acir_index}.{brillig_index}")
            }
        }
    }
}

#[derive(Error, Debug)]
pub enum DebugLocationFromStrError {
    #[error("Invalid debug location string: {0}")]
    InvalidDebugLocationString(String),
}

impl std::str::FromStr for DebugLocation {
    type Err = DebugLocationFromStrError;
    fn from_str(s: &str) -> Result<Self, Self::Err> {
        let parts: Vec<_> = s.split(':').collect();

        if parts.is_empty() || parts.len() > 2 {
            return Err(DebugLocationFromStrError::InvalidDebugLocationString(s.to_string()));
        }

        fn parse_components(parts: &Vec<&str>) -> Option<DebugLocation> {
            match parts.len() {
                1 => {
                    let opcode_location = OpcodeLocation::from_str(parts[0]).ok()?;
                    Some(DebugLocation { circuit_id: 0, opcode_location })
                }
                2 => {
                    let circuit_id = parts[0].parse().ok()?;
                    let opcode_location = OpcodeLocation::from_str(parts[1]).ok()?;
                    Some(DebugLocation { circuit_id, opcode_location })
                }
                _ => unreachable!("`DebugLocation` has too many components"),
            }
        }

        parse_components(&parts)
            .ok_or(DebugLocationFromStrError::InvalidDebugLocationString(s.to_string()))
    }
}

#[derive(Debug)]
pub(super) enum DebugCommandResult {
    Done,
    Ok,
    BreakpointReached(DebugLocation),
    Error(NargoError),
}

<<<<<<< HEAD
pub struct ExecutionFrame<'a, B: BlackBoxFunctionSolver> {
    circuit_id: u32,
    acvm: ACVM<'a, B>,
}

pub(super) struct DebugContext<'a, B: BlackBoxFunctionSolver> {
    acvm: ACVM<'a, B>,
    current_circuit_id: u32,
    brillig_solver: Option<BrilligSolver<'a, B>>,

    witness_stack: WitnessStack,
    acvm_stack: Vec<ExecutionFrame<'a, B>>,

    backend: &'a B,
=======
pub(super) struct DebugContext<'a, B: BlackBoxFunctionSolver<FieldElement>> {
    acvm: ACVM<'a, FieldElement, B>,
    brillig_solver: Option<BrilligSolver<'a, FieldElement, B>>,
>>>>>>> f03f8aed
    foreign_call_executor: Box<dyn DebugForeignCallExecutor + 'a>,

    debug_artifact: &'a DebugArtifact,
<<<<<<< HEAD
    breakpoints: HashSet<DebugLocation>,
    source_to_locations: BTreeMap<FileId, Vec<(usize, DebugLocation)>>,

    circuits: &'a [Circuit],
    unconstrained_functions: &'a [BrilligBytecode],
=======
    breakpoints: HashSet<OpcodeLocation>,
    source_to_opcodes: BTreeMap<FileId, Vec<(usize, OpcodeLocation)>>,
    unconstrained_functions: &'a [BrilligBytecode<FieldElement>],
>>>>>>> f03f8aed

    // We define the address space as a contiguous space where all ACIR and
    // Brillig opcodes from all circuits are laid out.
    // The first element of the outer vector will contain the addresses at which
    // all ACIR opcodes of the first circuit are. The second element will
    // contain the second circuit and so on. Brillig functions should are
    // expanded on each ACIR Brillig call opcode.
    // At the end of each vector (both outer and inner) there will be an extra
    // sentinel element with the address of the next opcode. This is only to
    // make bounds checking and working with binary search easier.
    acir_opcode_addresses: Vec<Vec<usize>>,
}

impl<'a, B: BlackBoxFunctionSolver<FieldElement>> DebugContext<'a, B> {
    pub(super) fn new(
        blackbox_solver: &'a B,
<<<<<<< HEAD
        circuits: &'a [Circuit],
=======
        circuit: &'a Circuit<FieldElement>,
>>>>>>> f03f8aed
        debug_artifact: &'a DebugArtifact,
        initial_witness: WitnessMap<FieldElement>,
        foreign_call_executor: Box<dyn DebugForeignCallExecutor + 'a>,
        unconstrained_functions: &'a [BrilligBytecode<FieldElement>],
    ) -> Self {
        let source_to_opcodes = build_source_to_opcode_debug_mappings(debug_artifact);
        let current_circuit_id: u32 = 0;
        let initial_circuit = &circuits[current_circuit_id as usize];
        let acir_opcode_addresses = build_acir_opcode_addresses(circuits, unconstrained_functions);
        Self {
            acvm: ACVM::new(
                blackbox_solver,
                &initial_circuit.opcodes,
                initial_witness,
                unconstrained_functions,
                &initial_circuit.assert_messages,
            ),
            current_circuit_id,
            brillig_solver: None,
            witness_stack: WitnessStack::default(),
            acvm_stack: vec![],
            backend: blackbox_solver,
            foreign_call_executor,
            debug_artifact,
            breakpoints: HashSet::new(),
            source_to_locations: source_to_opcodes,
            circuits,
            unconstrained_functions,
            acir_opcode_addresses,
        }
    }

    pub(super) fn get_opcodes(&self) -> &[Opcode<FieldElement>] {
        self.acvm.opcodes()
    }

<<<<<<< HEAD
    pub(super) fn get_opcodes_of_circuit(&self, circuit_id: u32) -> &[Opcode] {
        &self.circuits[circuit_id as usize].opcodes
    }

    pub(super) fn get_witness_map(&self) -> &WitnessMap {
=======
    pub(super) fn get_witness_map(&self) -> &WitnessMap<FieldElement> {
>>>>>>> f03f8aed
        self.acvm.witness_map()
    }

    pub(super) fn overwrite_witness(
        &mut self,
        witness: Witness,
        value: FieldElement,
    ) -> Option<FieldElement> {
        self.acvm.overwrite_witness(witness, value)
    }

    pub(super) fn get_current_debug_location(&self) -> Option<DebugLocation> {
        let ip = self.acvm.instruction_pointer();
        if ip >= self.get_opcodes().len() {
            None
        } else {
            let opcode_location = if let Some(ref solver) = self.brillig_solver {
                OpcodeLocation::Brillig { acir_index: ip, brillig_index: solver.program_counter() }
            } else {
                OpcodeLocation::Acir(ip)
            };
            Some(DebugLocation { circuit_id: self.current_circuit_id, opcode_location })
        }
    }

    pub(super) fn get_call_stack(&self) -> Vec<DebugLocation> {
        // Build the frames from parent ACIR calls
        let mut frames: Vec<_> = self
            .acvm_stack
            .iter()
            .map(|ExecutionFrame { circuit_id, acvm }| DebugLocation {
                circuit_id: *circuit_id,
                opcode_location: OpcodeLocation::Acir(acvm.instruction_pointer()),
            })
            .collect();

        // Now add the frame(s) for the currently executing ACVM
        let instruction_pointer = self.acvm.instruction_pointer();
        let circuit_id = self.current_circuit_id;
        if let Some(ref solver) = self.brillig_solver {
            frames.extend(solver.get_call_stack().iter().map(|program_counter| DebugLocation {
                circuit_id,
                opcode_location: OpcodeLocation::Brillig {
                    acir_index: instruction_pointer,
                    brillig_index: *program_counter,
                },
            }));
        } else if instruction_pointer < self.get_opcodes().len() {
            frames.push(DebugLocation {
                circuit_id,
                opcode_location: OpcodeLocation::Acir(instruction_pointer),
            });
        }
        frames
    }

    pub(super) fn is_source_location_in_debug_module(&self, location: &Location) -> bool {
        self.debug_artifact
            .file_map
            .get(&location.file)
            .map(is_debug_file_in_debug_crate)
            .unwrap_or(false)
    }

    /// Find an opcode location matching a source code location
    // We apply some heuristics here, and there are four possibilities for the
    // return value of this function:
    // 1. the source location is not found -> None
    // 2. an exact unique location is found (very rare) -> Some(opcode_location)
    // 3. an exact but not unique location is found, ie. a source location may
    //    be mapped to multiple opcodes, and those may be disjoint, for example for
    //    functions called multiple times throughout the program
    //    -> return the first opcode in program order that matches the source location
    // 4. exact location is not found, so an opcode for a nearby source location
    //    is returned (this again could actually be more than one opcodes)
    //    -> return the opcode for the next source line that is mapped
    pub(super) fn find_opcode_for_source_location(
        &self,
        file_id: &FileId,
        line: i64,
    ) -> Option<DebugLocation> {
        let line = line as usize;
        let line_to_opcodes = self.source_to_locations.get(file_id)?;
        let found_location = match line_to_opcodes.binary_search_by(|x| x.0.cmp(&line)) {
            Ok(index) => {
                // move backwards to find the first opcode which matches the line
                let mut index = index;
                while index > 0 && line_to_opcodes[index - 1].0 == line {
                    index -= 1;
                }
                line_to_opcodes[index].1
            }
            Err(index) => {
                if index >= line_to_opcodes.len() {
                    return None;
                }
                line_to_opcodes[index].1
            }
        };
        Some(found_location)
    }

    /// Returns the callstack in source code locations for the currently
    /// executing opcode. This can be `None` if the execution finished (and
    /// `get_current_opcode_location()` returns `None`) or if the opcode is not
    /// mapped to a specific source location in the debug artifact (which can
    /// happen for certain opcodes inserted synthetically by the compiler).
    /// This function also filters source locations that are determined to be in
    /// the internal debug module.
    pub(super) fn get_current_source_location(&self) -> Option<Vec<Location>> {
        self.get_current_debug_location()
            .as_ref()
            .map(|debug_location| self.get_source_location_for_debug_location(debug_location))
            .filter(|v: &Vec<Location>| !v.is_empty())
    }

    /// Returns the (possible) stack of source locations corresponding to the
    /// given opcode location. Due to compiler inlining it's possible for this
    /// function to return multiple source locations. An empty vector means that
    /// the given opcode location cannot be mapped back to a source location
    /// (eg. it may be pure debug instrumentation code or other synthetically
    /// produced opcode by the compiler)
    pub(super) fn get_source_location_for_debug_location(
        &self,
        debug_location: &DebugLocation,
    ) -> Vec<Location> {
        self.debug_artifact.debug_symbols[debug_location.circuit_id as usize]
            .opcode_location(&debug_location.opcode_location)
            .map(|source_locations| {
                source_locations
                    .into_iter()
                    .filter(|source_location| {
                        !self.is_source_location_in_debug_module(source_location)
                    })
                    .collect()
            })
            .unwrap_or_default()
    }

    /// Returns the current call stack with expanded source locations. In
    /// general, the matching between opcode location and source location is 1
    /// to 1, but due to the compiler inlining functions a single opcode
    /// location may expand to multiple source locations.
    pub(super) fn get_source_call_stack(&self) -> Vec<(DebugLocation, Location)> {
        self.get_call_stack()
            .iter()
            .flat_map(|debug_location| {
                self.get_source_location_for_debug_location(debug_location)
                    .into_iter()
                    .map(|source_location| (*debug_location, source_location))
            })
            .collect()
    }

    /// Returns the absolute address of the opcode at the given location.
    /// Absolute here means accounting for nested Brillig opcodes in BrilligCall
    /// opcodes.
    pub fn debug_location_to_address(&self, location: &DebugLocation) -> usize {
        let circuit_addresses = &self.acir_opcode_addresses[location.circuit_id as usize];
        match &location.opcode_location {
            OpcodeLocation::Acir(acir_index) => circuit_addresses[*acir_index],
            OpcodeLocation::Brillig { acir_index, brillig_index } => {
                circuit_addresses[*acir_index] + *brillig_index
            }
        }
    }

    pub fn address_to_debug_location(&self, address: usize) -> Option<DebugLocation> {
        if address >= *self.acir_opcode_addresses.last()?.first()? {
            return None;
        }
        let circuit_id = match self
            .acir_opcode_addresses
            .binary_search_by(|addresses| addresses[0].cmp(&address))
        {
            Ok(found_index) => found_index,
            Err(insert_index) => insert_index - 1,
        };
        let opcode_location = match self.acir_opcode_addresses[circuit_id].binary_search(&address) {
            Ok(found_index) => OpcodeLocation::Acir(found_index),
            Err(insert_index) => {
                let acir_index = insert_index - 1;
                let base_offset = self.acir_opcode_addresses[circuit_id][acir_index];
                let brillig_index = address - base_offset;
                OpcodeLocation::Brillig { acir_index, brillig_index }
            }
        };
        Some(DebugLocation { circuit_id: circuit_id as u32, opcode_location })
    }

    pub(super) fn render_opcode_at_location(&self, location: &DebugLocation) -> String {
        let opcodes = self.get_opcodes_of_circuit(location.circuit_id);
        match &location.opcode_location {
            OpcodeLocation::Acir(acir_index) => {
                let opcode = &opcodes[*acir_index];
                match opcode {
                    Opcode::BrilligCall { id, .. } => {
                        let first_opcode = &self.unconstrained_functions[*id as usize].bytecode[0];
                        format!("BRILLIG {first_opcode:?}")
                    }
                    _ => format!("{opcode:?}"),
                }
            }
            OpcodeLocation::Brillig { acir_index, brillig_index } => match &opcodes[*acir_index] {
                Opcode::BrilligCall { id, .. } => {
                    let bytecode = &self.unconstrained_functions[*id as usize].bytecode;
                    let opcode = &bytecode[*brillig_index];
                    format!("      | {opcode:?}")
                }
                _ => String::from("      | invalid"),
            },
        }
    }

    fn step_brillig_opcode(&mut self) -> DebugCommandResult {
        let Some(mut solver) = self.brillig_solver.take() else {
            unreachable!("Missing Brillig solver");
        };
        match solver.step() {
            Ok(BrilligSolverStatus::InProgress) => {
                self.brillig_solver = Some(solver);
                if self.breakpoint_reached() {
                    DebugCommandResult::BreakpointReached(
                        self.get_current_debug_location()
                            .expect("Breakpoint reached but we have no location"),
                    )
                } else {
                    DebugCommandResult::Ok
                }
            }
            Ok(BrilligSolverStatus::Finished) => {
                let status = self.acvm.finish_brillig_with_solver(solver);
                self.handle_acvm_status(status)
            }
            Ok(BrilligSolverStatus::ForeignCallWait(foreign_call)) => {
                self.brillig_solver = Some(solver);
                self.handle_foreign_call(foreign_call)
            }
            Err(err) => DebugCommandResult::Error(NargoError::ExecutionError(
                ExecutionError::SolvingError(err, None),
            )),
        }
    }

    fn handle_foreign_call(
        &mut self,
        foreign_call: ForeignCallWaitInfo<FieldElement>,
    ) -> DebugCommandResult {
        let foreign_call_result = self.foreign_call_executor.execute(&foreign_call);
        match foreign_call_result {
            Ok(foreign_call_result) => {
                if let Some(mut solver) = self.brillig_solver.take() {
                    solver.resolve_pending_foreign_call(foreign_call_result);
                    self.brillig_solver = Some(solver);
                } else {
                    self.acvm.resolve_pending_foreign_call(foreign_call_result);
                }
                // TODO: should we retry executing the opcode somehow in this
                // case? Otherwise, executing a foreign call takes two debugging
                // steps.
                DebugCommandResult::Ok
            }
            Err(error) => DebugCommandResult::Error(error.into()),
        }
    }

<<<<<<< HEAD
    fn handle_acir_call(&mut self, call_info: AcirCallWaitInfo) -> DebugCommandResult {
        let callee_circuit = &self.circuits[call_info.id as usize];
        let callee_witness_map = call_info.initial_witness;
        let callee_acvm = ACVM::new(
            self.backend,
            &callee_circuit.opcodes,
            callee_witness_map,
            self.unconstrained_functions,
            &callee_circuit.assert_messages,
        );
        let caller_acvm = std::mem::replace(&mut self.acvm, callee_acvm);
        self.acvm_stack
            .push(ExecutionFrame { circuit_id: self.current_circuit_id, acvm: caller_acvm });
        self.current_circuit_id = call_info.id;

        // Explicitly handling the new ACVM status here handles two edge cases:
        // 1. there is a breakpoint set at the beginning of a circuit
        // 2. the called circuit has no opcodes
        self.handle_acvm_status(self.acvm.get_status().clone())
    }

    fn handle_acir_call_finished(&mut self) -> DebugCommandResult {
        let caller_frame = self.acvm_stack.pop().expect("Execution stack should not be empty");
        let caller_acvm = caller_frame.acvm;
        let callee_acvm = std::mem::replace(&mut self.acvm, caller_acvm);
        self.current_circuit_id = caller_frame.circuit_id;
        let call_solved_witness = callee_acvm.finalize();

        let ACVMStatus::RequiresAcirCall(call_info) = self.acvm.get_status() else {
            unreachable!("Resolving an ACIR call, the caller is in an invalid state");
        };
        let acir_to_call = &self.circuits[call_info.id as usize];

        let mut call_resolved_outputs = Vec::new();
        for return_witness_index in acir_to_call.return_values.indices() {
            if let Some(return_value) = call_solved_witness.get_index(return_witness_index) {
                call_resolved_outputs.push(*return_value);
            } else {
                return DebugCommandResult::Error(
                    ExecutionError::SolvingError(
                        OpcodeNotSolvable::MissingAssignment(return_witness_index).into(),
                        None, // Missing assignment errors do not supply user-facing diagnostics so we do not need to attach a call stack
                    )
                    .into(),
                );
            }
=======
    fn handle_acvm_status(&mut self, status: ACVMStatus<FieldElement>) -> DebugCommandResult {
        if let ACVMStatus::RequiresForeignCall(foreign_call) = status {
            return self.handle_foreign_call(foreign_call);
>>>>>>> f03f8aed
        }
        self.acvm.resolve_pending_acir_call(call_resolved_outputs);

        DebugCommandResult::Ok
    }

    fn handle_acvm_status(&mut self, status: ACVMStatus) -> DebugCommandResult {
        match status {
            ACVMStatus::Solved => {
                if self.acvm_stack.is_empty() {
                    return DebugCommandResult::Done;
                }
                self.handle_acir_call_finished()
            }
            ACVMStatus::InProgress => {
                if self.breakpoint_reached() {
                    DebugCommandResult::BreakpointReached(
                        self.get_current_debug_location()
                            .expect("Breakpoint reached but we have no location"),
                    )
                } else {
                    DebugCommandResult::Ok
                }
            }
            ACVMStatus::Failure(error) => DebugCommandResult::Error(NargoError::ExecutionError(
                ExecutionError::SolvingError(error, None),
            )),
            ACVMStatus::RequiresForeignCall(foreign_call) => self.handle_foreign_call(foreign_call),
            ACVMStatus::RequiresAcirCall(call_info) => self.handle_acir_call(call_info),
        }
    }

    pub(super) fn step_into_opcode(&mut self) -> DebugCommandResult {
        if self.brillig_solver.is_some() {
            return self.step_brillig_opcode();
        }

        match self.acvm.step_into_brillig() {
            StepResult::IntoBrillig(solver) => {
                self.brillig_solver = Some(solver);
                self.step_brillig_opcode()
            }
            StepResult::Status(status) => self.handle_acvm_status(status),
        }
    }

    fn get_current_acir_index(&self) -> Option<usize> {
        self.get_current_debug_location().map(|debug_location| {
            match debug_location.opcode_location {
                OpcodeLocation::Acir(acir_index) => acir_index,
                OpcodeLocation::Brillig { acir_index, .. } => acir_index,
            }
        })
    }

    fn step_out_of_brillig_opcode(&mut self) -> DebugCommandResult {
        let Some(start_acir_index) = self.get_current_acir_index() else {
            return DebugCommandResult::Done;
        };
        loop {
            let result = self.step_into_opcode();
            if !matches!(result, DebugCommandResult::Ok) {
                return result;
            }
            let new_acir_index = self.get_current_acir_index().unwrap();
            if new_acir_index != start_acir_index {
                return DebugCommandResult::Ok;
            }
        }
    }

    pub(super) fn is_executing_brillig(&self) -> bool {
        if self.brillig_solver.is_some() {
            return true;
        }

        match self.get_current_debug_location() {
            Some(DebugLocation { opcode_location: OpcodeLocation::Brillig { .. }, .. }) => true,
            Some(DebugLocation {
                circuit_id,
                opcode_location: OpcodeLocation::Acir(acir_index),
            }) => {
                matches!(
                    self.get_opcodes_of_circuit(circuit_id)[acir_index],
                    Opcode::BrilligCall { .. }
                )
            }
            _ => false,
        }
    }

    pub(super) fn step_acir_opcode(&mut self) -> DebugCommandResult {
        if self.is_executing_brillig() {
            self.step_out_of_brillig_opcode()
        } else {
            let status = self.acvm.solve_opcode();
            self.handle_acvm_status(status)
        }
    }

    /// Steps debugging execution until the next source location
    pub(super) fn next_into(&mut self) -> DebugCommandResult {
        let start_location = self.get_current_source_location();
        loop {
            let result = self.step_into_opcode();
            if !matches!(result, DebugCommandResult::Ok) {
                return result;
            }
            let new_location = self.get_current_source_location();
            if new_location.is_some() && new_location != start_location {
                return DebugCommandResult::Ok;
            }
        }
    }

    /// Steps debugging execution until the next source location at the same (or
    /// less) call stack depth (eg. don't dive into function calls)
    pub(super) fn next_over(&mut self) -> DebugCommandResult {
        let start_call_stack = self.get_source_call_stack();
        loop {
            let result = self.next_into();
            if !matches!(result, DebugCommandResult::Ok) {
                return result;
            }
            let new_call_stack = self.get_source_call_stack();
            if new_call_stack.len() <= start_call_stack.len() {
                return DebugCommandResult::Ok;
            }
        }
    }

    /// Steps debugging execution until the next source location with a smaller
    /// call stack depth (eg. returning from the current function)
    pub(super) fn next_out(&mut self) -> DebugCommandResult {
        let start_call_stack = self.get_source_call_stack();
        loop {
            let result = self.next_into();
            if !matches!(result, DebugCommandResult::Ok) {
                return result;
            }
            let new_call_stack = self.get_source_call_stack();
            if new_call_stack.len() < start_call_stack.len() {
                return DebugCommandResult::Ok;
            }
        }
    }

    pub(super) fn cont(&mut self) -> DebugCommandResult {
        loop {
            let result = self.step_into_opcode();
            if !matches!(result, DebugCommandResult::Ok) {
                return result;
            }
        }
    }

    pub(super) fn get_brillig_memory(&self) -> Option<&[MemoryValue<FieldElement>]> {
        self.brillig_solver.as_ref().map(|solver| solver.get_memory())
    }

    pub(super) fn write_brillig_memory(&mut self, ptr: usize, value: FieldElement, bit_size: u32) {
        if let Some(solver) = self.brillig_solver.as_mut() {
            solver.write_memory_at(
                ptr,
                MemoryValue::new_checked(value, bit_size)
                    .expect("Invalid value for the given bit size"),
            );
        }
    }

    pub(super) fn get_variables(&self) -> Vec<StackFrame> {
        return self.foreign_call_executor.get_variables();
    }

    pub(super) fn current_stack_frame(&self) -> Option<StackFrame> {
        return self.foreign_call_executor.current_stack_frame();
    }

    fn breakpoint_reached(&self) -> bool {
        if let Some(location) = self.get_current_debug_location() {
            self.breakpoints.contains(&location)
        } else {
            false
        }
    }

    pub(super) fn is_valid_debug_location(&self, location: &DebugLocation) -> bool {
        if location.circuit_id as usize >= self.circuits.len() {
            return false;
        }
        let opcodes = self.get_opcodes_of_circuit(location.circuit_id);
        match location.opcode_location {
            OpcodeLocation::Acir(acir_index) => acir_index < opcodes.len(),
            OpcodeLocation::Brillig { acir_index, brillig_index } => {
                if acir_index < opcodes.len() {
                    match &opcodes[acir_index] {
                        Opcode::BrilligCall { id, .. } => {
                            let bytecode = &self.unconstrained_functions[*id as usize].bytecode;
                            brillig_index < bytecode.len()
                        }
                        _ => false,
                    }
                } else {
                    false
                }
            }
        }
    }

    pub(super) fn is_breakpoint_set(&self, location: &DebugLocation) -> bool {
        self.breakpoints.contains(location)
    }

    pub(super) fn add_breakpoint(&mut self, location: DebugLocation) -> bool {
        self.breakpoints.insert(location)
    }

    pub(super) fn delete_breakpoint(&mut self, location: &DebugLocation) -> bool {
        self.breakpoints.remove(location)
    }

    pub(super) fn iterate_breakpoints(&self) -> Iter<'_, DebugLocation> {
        self.breakpoints.iter()
    }

    pub(super) fn clear_breakpoints(&mut self) {
        self.breakpoints.clear();
    }

    pub(super) fn is_solved(&self) -> bool {
        matches!(self.acvm.get_status(), ACVMStatus::Solved)
    }

<<<<<<< HEAD
    pub fn finalize(mut self) -> WitnessStack {
        let last_witness_map = self.acvm.finalize();
        self.witness_stack.push(0, last_witness_map);
        self.witness_stack
=======
    pub fn finalize(self) -> WitnessMap<FieldElement> {
        self.acvm.finalize()
>>>>>>> f03f8aed
    }
}

fn is_debug_file_in_debug_crate(debug_file: &DebugFile) -> bool {
    debug_file.path.starts_with("__debug/")
}

/// Builds a map from FileId to an ordered vector of tuples with line
/// numbers and opcode locations corresponding to those line numbers
fn build_source_to_opcode_debug_mappings(
    debug_artifact: &DebugArtifact,
) -> BTreeMap<FileId, Vec<(usize, DebugLocation)>> {
    if debug_artifact.debug_symbols.is_empty() {
        return BTreeMap::new();
    }
    let simple_files: BTreeMap<_, _> = debug_artifact
        .file_map
        .iter()
        .filter(|(_, debug_file)| !is_debug_file_in_debug_crate(debug_file))
        .map(|(file_id, debug_file)| {
            (
                file_id,
                SimpleFile::new(debug_file.path.to_str().unwrap(), debug_file.source.as_str()),
            )
        })
        .collect();

    let mut result: BTreeMap<FileId, Vec<(usize, DebugLocation)>> = BTreeMap::new();

    for (circuit_id, debug_symbols) in debug_artifact.debug_symbols.iter().enumerate() {
        for (opcode_location, source_locations) in &debug_symbols.locations {
            source_locations.iter().for_each(|source_location| {
                let span = source_location.span;
                let file_id = source_location.file;
                let Some(file) = simple_files.get(&file_id) else {
                    return;
                };
                let Ok(line_index) = file.line_index((), span.start() as usize) else {
                    return;
                };
                let line_number = line_index + 1;

                let debug_location = DebugLocation {
                    circuit_id: circuit_id as u32,
                    opcode_location: *opcode_location,
                };
                result.entry(file_id).or_default().push((line_number, debug_location));
            });
        }
    }
    result.iter_mut().for_each(|(_, file_locations)| file_locations.sort_by_key(|x| (x.0, x.1)));

    result
}

<<<<<<< HEAD
fn build_acir_opcode_addresses(
    circuits: &[Circuit],
    unconstrained_functions: &[BrilligBytecode],
) -> Vec<Vec<usize>> {
    let mut result = Vec::with_capacity(circuits.len() + 1);
    let mut circuit_address_start = 0usize;
    for circuit in circuits {
        let mut circuit_addresses = Vec::with_capacity(circuit.opcodes.len() + 1);
        // push the starting address of the first opcode
        circuit_addresses.push(circuit_address_start);
        circuit_address_start =
            circuit.opcodes.iter().fold(circuit_address_start, |acc, opcode| {
                let acc = acc
                    + match opcode {
                        Opcode::BrilligCall { id, .. } => {
                            unconstrained_functions[*id as usize].bytecode.len()
                        }
                        _ => 1,
                    };
                // push the starting address of the next opcode
                circuit_addresses.push(acc);
                acc
            });
        result.push(circuit_addresses);
    }
    result.push(vec![circuit_address_start]);
=======
fn build_acir_opcode_offsets(
    circuit: &Circuit<FieldElement>,
    unconstrained_functions: &[BrilligBytecode<FieldElement>],
) -> Vec<usize> {
    let mut result = Vec::with_capacity(circuit.opcodes.len() + 1);
    // address of the first opcode is always 0
    result.push(0);
    circuit.opcodes.iter().fold(0, |acc, opcode| {
        let acc = acc
            + match opcode {
                Opcode::BrilligCall { id, .. } => {
                    unconstrained_functions[*id as usize].bytecode.len()
                }
                _ => 1,
            };
        // push the starting address of the next opcode
        result.push(acc);
        acc
    });
>>>>>>> f03f8aed
    result
}

#[cfg(test)]
mod tests {
    use super::*;

    use crate::foreign_calls::DefaultDebugForeignCallExecutor;
    use acvm::{
        acir::{
            circuit::{
                brillig::{BrilligInputs, BrilligOutputs},
                opcodes::{BlockId, BlockType},
            },
            native_types::Expression,
            AcirField,
        },
        blackbox_solver::StubbedBlackBoxSolver,
        brillig_vm::brillig::{
            BinaryFieldOp, HeapValueType, MemoryAddress, Opcode as BrilligOpcode, ValueOrArray,
        },
    };

    #[test]
    fn test_resolve_foreign_calls_stepping_into_brillig() {
        let fe_0 = FieldElement::zero();
        let fe_1 = FieldElement::one();
        let w_x = Witness(1);

        let brillig_bytecode = BrilligBytecode {
            bytecode: vec![
                BrilligOpcode::CalldataCopy {
                    destination_address: MemoryAddress(0),
                    size: 1,
                    offset: 0,
                },
                BrilligOpcode::Const {
                    destination: MemoryAddress::from(1),
                    value: fe_0,
                    bit_size: 32,
                },
                BrilligOpcode::ForeignCall {
                    function: "clear_mock".into(),
                    destinations: vec![],
                    destination_value_types: vec![],
                    inputs: vec![ValueOrArray::MemoryAddress(MemoryAddress::from(0))],
                    input_value_types: vec![HeapValueType::field()],
                },
                BrilligOpcode::Stop { return_data_offset: 0, return_data_size: 0 },
            ],
        };
        let opcodes = vec![Opcode::BrilligCall {
            id: 0,
            inputs: vec![BrilligInputs::Single(Expression {
                linear_combinations: vec![(fe_1, w_x)],
                ..Expression::default()
            })],
            outputs: vec![],
            predicate: None,
        }];
        let brillig_funcs = &vec![brillig_bytecode];
        let current_witness_index = 2;
        let circuit = Circuit { current_witness_index, opcodes, ..Circuit::default() };
        let circuits = &vec![circuit];

        let debug_symbols = vec![];
        let file_map = BTreeMap::new();
        let debug_artifact = &DebugArtifact { debug_symbols, file_map };

        let initial_witness = BTreeMap::from([(Witness(1), fe_1)]).into();

        let foreign_call_executor =
            Box::new(DefaultDebugForeignCallExecutor::from_artifact(true, debug_artifact));
        let mut context = DebugContext::new(
            &StubbedBlackBoxSolver,
            circuits,
            debug_artifact,
            initial_witness,
            foreign_call_executor,
            brillig_funcs,
        );

        assert_eq!(
            context.get_current_debug_location(),
            Some(DebugLocation { circuit_id: 0, opcode_location: OpcodeLocation::Acir(0) })
        );

        // Execute the first Brillig opcode (calldata copy)
        let result = context.step_into_opcode();
        assert!(matches!(result, DebugCommandResult::Ok));
        assert_eq!(
            context.get_current_debug_location(),
            Some(DebugLocation {
                circuit_id: 0,
                opcode_location: OpcodeLocation::Brillig { acir_index: 0, brillig_index: 1 }
            })
        );

        // execute the second Brillig opcode (const)
        let result = context.step_into_opcode();
        assert!(matches!(result, DebugCommandResult::Ok));
        assert_eq!(
            context.get_current_debug_location(),
            Some(DebugLocation {
                circuit_id: 0,
                opcode_location: OpcodeLocation::Brillig { acir_index: 0, brillig_index: 2 }
            })
        );

        // try to execute the third Brillig opcode (and resolve the foreign call)
        let result = context.step_into_opcode();
        assert!(matches!(result, DebugCommandResult::Ok));
        assert_eq!(
            context.get_current_debug_location(),
            Some(DebugLocation {
                circuit_id: 0,
                opcode_location: OpcodeLocation::Brillig { acir_index: 0, brillig_index: 2 }
            })
        );

        // retry the third Brillig opcode (foreign call should be finished)
        let result = context.step_into_opcode();
        assert!(matches!(result, DebugCommandResult::Ok));
        assert_eq!(
            context.get_current_debug_location(),
            Some(DebugLocation {
                circuit_id: 0,
                opcode_location: OpcodeLocation::Brillig { acir_index: 0, brillig_index: 3 }
            })
        );

        // last Brillig opcode
        let result = context.step_into_opcode();
        assert!(matches!(result, DebugCommandResult::Done));
        assert_eq!(context.get_current_debug_location(), None);
    }

    #[test]
    fn test_break_brillig_block_while_stepping_acir_opcodes() {
        let fe_0 = FieldElement::zero();
        let fe_1 = FieldElement::one();
        let w_x = Witness(1);
        let w_y = Witness(2);
        let w_z = Witness(3);

        // This Brillig block is equivalent to: z = x + y
        let brillig_bytecode = BrilligBytecode {
            bytecode: vec![
                BrilligOpcode::CalldataCopy {
                    destination_address: MemoryAddress(0),
                    size: 2,
                    offset: 0,
                },
                BrilligOpcode::BinaryFieldOp {
                    destination: MemoryAddress::from(0),
                    op: BinaryFieldOp::Add,
                    lhs: MemoryAddress::from(0),
                    rhs: MemoryAddress::from(1),
                },
                BrilligOpcode::Stop { return_data_offset: 0, return_data_size: 1 },
            ],
        };
        let opcodes = vec![
            // z = x + y
            Opcode::BrilligCall {
                id: 0,
                inputs: vec![
                    BrilligInputs::Single(Expression {
                        linear_combinations: vec![(fe_1, w_x)],
                        ..Expression::default()
                    }),
                    BrilligInputs::Single(Expression {
                        linear_combinations: vec![(fe_1, w_y)],
                        ..Expression::default()
                    }),
                ],
                outputs: vec![BrilligOutputs::Simple(w_z)],
                predicate: None,
            },
            // x + y - z = 0
            Opcode::AssertZero(Expression {
                mul_terms: vec![],
                linear_combinations: vec![(fe_1, w_x), (fe_1, w_y), (-fe_1, w_z)],
                q_c: fe_0,
            }),
        ];
        let current_witness_index = 3;
        let circuit = Circuit { current_witness_index, opcodes, ..Circuit::default() };
        let circuits = &vec![circuit];

        let debug_symbols = vec![];
        let file_map = BTreeMap::new();
        let debug_artifact = &DebugArtifact { debug_symbols, file_map };

        let initial_witness = BTreeMap::from([(Witness(1), fe_1), (Witness(2), fe_1)]).into();

        let foreign_call_executor =
            Box::new(DefaultDebugForeignCallExecutor::from_artifact(true, debug_artifact));
        let brillig_funcs = &vec![brillig_bytecode];
        let mut context = DebugContext::new(
            &StubbedBlackBoxSolver,
            circuits,
            debug_artifact,
            initial_witness,
            foreign_call_executor,
            brillig_funcs,
        );

        // set breakpoint
        let breakpoint_location = DebugLocation {
            circuit_id: 0,
            opcode_location: OpcodeLocation::Brillig { acir_index: 0, brillig_index: 1 },
        };
        assert!(context.add_breakpoint(breakpoint_location));

        // execute the first ACIR opcode (Brillig block) -> should reach the breakpoint instead
        let result = context.step_acir_opcode();
        assert!(matches!(result, DebugCommandResult::BreakpointReached(_)));
        assert_eq!(context.get_current_debug_location(), Some(breakpoint_location));

        // continue execution to the next ACIR opcode
        let result = context.step_acir_opcode();
        assert!(matches!(result, DebugCommandResult::Ok));
        assert_eq!(
            context.get_current_debug_location(),
            Some(DebugLocation { circuit_id: 0, opcode_location: OpcodeLocation::Acir(1) })
        );

        // last ACIR opcode
        let result = context.step_acir_opcode();
        assert!(matches!(result, DebugCommandResult::Done));
        assert_eq!(context.get_current_debug_location(), None);
    }

    #[test]
    fn test_address_debug_location_mapping() {
        let brillig_one = BrilligBytecode {
            bytecode: vec![
                BrilligOpcode::Stop { return_data_offset: 0, return_data_size: 0 },
                BrilligOpcode::Stop { return_data_offset: 0, return_data_size: 0 },
            ],
        };
        let brillig_two = BrilligBytecode {
            bytecode: vec![
                BrilligOpcode::Stop { return_data_offset: 0, return_data_size: 0 },
                BrilligOpcode::Stop { return_data_offset: 0, return_data_size: 0 },
                BrilligOpcode::Stop { return_data_offset: 0, return_data_size: 0 },
            ],
        };

<<<<<<< HEAD
        let circuit_one = Circuit {
            opcodes: vec![
                Opcode::MemoryInit {
                    block_id: BlockId(0),
                    init: vec![],
                    block_type: BlockType::Memory,
                },
                Opcode::BrilligCall { id: 0, inputs: vec![], outputs: vec![], predicate: None },
                Opcode::Call { id: 1, inputs: vec![], outputs: vec![], predicate: None },
                Opcode::AssertZero(Expression::default()),
            ],
            ..Circuit::default()
        };
        let circuit_two = Circuit {
            opcodes: vec![
                Opcode::BrilligCall { id: 1, inputs: vec![], outputs: vec![], predicate: None },
                Opcode::AssertZero(Expression::default()),
            ],
            ..Circuit::default()
        };
        let circuits = vec![circuit_one, circuit_two];
        let debug_artifact =
            DebugArtifact { debug_symbols: vec![], file_map: BTreeMap::new(), warnings: vec![] };
        let brillig_funcs = &vec![brillig_one, brillig_two];
=======
        let opcodes = vec![
            Opcode::BrilligCall { id: 0, inputs: vec![], outputs: vec![], predicate: None },
            Opcode::MemoryInit {
                block_id: BlockId(0),
                init: vec![],
                block_type: acvm::acir::circuit::opcodes::BlockType::Memory,
            },
            Opcode::BrilligCall { id: 0, inputs: vec![], outputs: vec![], predicate: None },
            Opcode::AssertZero(Expression::default()),
        ];
        let circuit = Circuit { opcodes, ..Circuit::default() };
        let debug_artifact = DebugArtifact { debug_symbols: vec![], file_map: BTreeMap::new() };
        let brillig_funcs = &vec![brillig_bytecode];
>>>>>>> f03f8aed
        let context = DebugContext::new(
            &StubbedBlackBoxSolver,
            &circuits,
            &debug_artifact,
            WitnessMap::new(),
            Box::new(DefaultDebugForeignCallExecutor::new(true)),
            brillig_funcs,
        );

        let locations =
            (0..=8).map(|address| context.address_to_debug_location(address)).collect::<Vec<_>>();

        // mapping from addresses to opcode locations
        assert_eq!(
            locations,
            vec![
                Some(DebugLocation { circuit_id: 0, opcode_location: OpcodeLocation::Acir(0) }),
                Some(DebugLocation { circuit_id: 0, opcode_location: OpcodeLocation::Acir(1) }),
                Some(DebugLocation {
                    circuit_id: 0,
                    opcode_location: OpcodeLocation::Brillig { acir_index: 1, brillig_index: 1 }
                }),
                Some(DebugLocation { circuit_id: 0, opcode_location: OpcodeLocation::Acir(2) }),
                Some(DebugLocation { circuit_id: 0, opcode_location: OpcodeLocation::Acir(3) }),
                Some(DebugLocation { circuit_id: 1, opcode_location: OpcodeLocation::Acir(0) }),
                Some(DebugLocation {
                    circuit_id: 1,
                    opcode_location: OpcodeLocation::Brillig { acir_index: 0, brillig_index: 1 }
                }),
                Some(DebugLocation {
                    circuit_id: 1,
                    opcode_location: OpcodeLocation::Brillig { acir_index: 0, brillig_index: 2 }
                }),
                Some(DebugLocation { circuit_id: 1, opcode_location: OpcodeLocation::Acir(1) }),
            ]
        );

        let addresses = locations
            .iter()
            .flatten()
            .map(|location| context.debug_location_to_address(location))
            .collect::<Vec<_>>();

        // and vice-versa
        assert_eq!(addresses, (0..=8).collect::<Vec<_>>());

        // check edge cases
        assert_eq!(None, context.address_to_debug_location(9));
        assert_eq!(
            1,
            context.debug_location_to_address(&DebugLocation {
                circuit_id: 0,
                opcode_location: OpcodeLocation::Brillig { acir_index: 1, brillig_index: 0 }
            })
        );
        assert_eq!(
            5,
            context.debug_location_to_address(&DebugLocation {
                circuit_id: 1,
                opcode_location: OpcodeLocation::Brillig { acir_index: 0, brillig_index: 0 }
            })
        );
    }
}<|MERGE_RESOLUTION|>--- conflicted
+++ resolved
@@ -82,40 +82,28 @@
     Error(NargoError),
 }
 
-<<<<<<< HEAD
-pub struct ExecutionFrame<'a, B: BlackBoxFunctionSolver> {
+pub struct ExecutionFrame<'a, B: BlackBoxFunctionSolver<FieldElement>> {
     circuit_id: u32,
-    acvm: ACVM<'a, B>,
+    acvm: ACVM<'a, FieldElement, B>,
 }
 
-pub(super) struct DebugContext<'a, B: BlackBoxFunctionSolver> {
-    acvm: ACVM<'a, B>,
-    current_circuit_id: u32,
-    brillig_solver: Option<BrilligSolver<'a, B>>,
-
-    witness_stack: WitnessStack,
-    acvm_stack: Vec<ExecutionFrame<'a, B>>,
-
-    backend: &'a B,
-=======
 pub(super) struct DebugContext<'a, B: BlackBoxFunctionSolver<FieldElement>> {
     acvm: ACVM<'a, FieldElement, B>,
+    current_circuit_id: u32,
     brillig_solver: Option<BrilligSolver<'a, FieldElement, B>>,
->>>>>>> f03f8aed
+
+    witness_stack: WitnessStack<FieldElement>,
+    acvm_stack: Vec<ExecutionFrame<'a, B>>,
+
+    backend: &'a B,
     foreign_call_executor: Box<dyn DebugForeignCallExecutor + 'a>,
 
     debug_artifact: &'a DebugArtifact,
-<<<<<<< HEAD
     breakpoints: HashSet<DebugLocation>,
     source_to_locations: BTreeMap<FileId, Vec<(usize, DebugLocation)>>,
 
-    circuits: &'a [Circuit],
-    unconstrained_functions: &'a [BrilligBytecode],
-=======
-    breakpoints: HashSet<OpcodeLocation>,
-    source_to_opcodes: BTreeMap<FileId, Vec<(usize, OpcodeLocation)>>,
+    circuits: &'a [Circuit<FieldElement>],
     unconstrained_functions: &'a [BrilligBytecode<FieldElement>],
->>>>>>> f03f8aed
 
     // We define the address space as a contiguous space where all ACIR and
     // Brillig opcodes from all circuits are laid out.
@@ -132,11 +120,7 @@
 impl<'a, B: BlackBoxFunctionSolver<FieldElement>> DebugContext<'a, B> {
     pub(super) fn new(
         blackbox_solver: &'a B,
-<<<<<<< HEAD
-        circuits: &'a [Circuit],
-=======
-        circuit: &'a Circuit<FieldElement>,
->>>>>>> f03f8aed
+        circuits: &'a [Circuit<FieldElement>],
         debug_artifact: &'a DebugArtifact,
         initial_witness: WitnessMap<FieldElement>,
         foreign_call_executor: Box<dyn DebugForeignCallExecutor + 'a>,
@@ -173,15 +157,11 @@
         self.acvm.opcodes()
     }
 
-<<<<<<< HEAD
-    pub(super) fn get_opcodes_of_circuit(&self, circuit_id: u32) -> &[Opcode] {
+    pub(super) fn get_opcodes_of_circuit(&self, circuit_id: u32) -> &[Opcode<FieldElement>] {
         &self.circuits[circuit_id as usize].opcodes
     }
 
-    pub(super) fn get_witness_map(&self) -> &WitnessMap {
-=======
     pub(super) fn get_witness_map(&self) -> &WitnessMap<FieldElement> {
->>>>>>> f03f8aed
         self.acvm.witness_map()
     }
 
@@ -448,8 +428,10 @@
         }
     }
 
-<<<<<<< HEAD
-    fn handle_acir_call(&mut self, call_info: AcirCallWaitInfo) -> DebugCommandResult {
+    fn handle_acir_call(
+        &mut self,
+        call_info: AcirCallWaitInfo<FieldElement>,
+    ) -> DebugCommandResult {
         let callee_circuit = &self.circuits[call_info.id as usize];
         let callee_witness_map = call_info.initial_witness;
         let callee_acvm = ACVM::new(
@@ -495,18 +477,13 @@
                     .into(),
                 );
             }
-=======
+        }
+        self.acvm.resolve_pending_acir_call(call_resolved_outputs);
+
+        DebugCommandResult::Ok
+    }
+
     fn handle_acvm_status(&mut self, status: ACVMStatus<FieldElement>) -> DebugCommandResult {
-        if let ACVMStatus::RequiresForeignCall(foreign_call) = status {
-            return self.handle_foreign_call(foreign_call);
->>>>>>> f03f8aed
-        }
-        self.acvm.resolve_pending_acir_call(call_resolved_outputs);
-
-        DebugCommandResult::Ok
-    }
-
-    fn handle_acvm_status(&mut self, status: ACVMStatus) -> DebugCommandResult {
         match status {
             ACVMStatus::Solved => {
                 if self.acvm_stack.is_empty() {
@@ -733,15 +710,10 @@
         matches!(self.acvm.get_status(), ACVMStatus::Solved)
     }
 
-<<<<<<< HEAD
-    pub fn finalize(mut self) -> WitnessStack {
+    pub fn finalize(mut self) -> WitnessStack<FieldElement> {
         let last_witness_map = self.acvm.finalize();
         self.witness_stack.push(0, last_witness_map);
         self.witness_stack
-=======
-    pub fn finalize(self) -> WitnessMap<FieldElement> {
-        self.acvm.finalize()
->>>>>>> f03f8aed
     }
 }
 
@@ -797,10 +769,9 @@
     result
 }
 
-<<<<<<< HEAD
 fn build_acir_opcode_addresses(
-    circuits: &[Circuit],
-    unconstrained_functions: &[BrilligBytecode],
+    circuits: &[Circuit<FieldElement>],
+    unconstrained_functions: &[BrilligBytecode<FieldElement>],
 ) -> Vec<Vec<usize>> {
     let mut result = Vec::with_capacity(circuits.len() + 1);
     let mut circuit_address_start = 0usize;
@@ -824,27 +795,7 @@
         result.push(circuit_addresses);
     }
     result.push(vec![circuit_address_start]);
-=======
-fn build_acir_opcode_offsets(
-    circuit: &Circuit<FieldElement>,
-    unconstrained_functions: &[BrilligBytecode<FieldElement>],
-) -> Vec<usize> {
-    let mut result = Vec::with_capacity(circuit.opcodes.len() + 1);
-    // address of the first opcode is always 0
-    result.push(0);
-    circuit.opcodes.iter().fold(0, |acc, opcode| {
-        let acc = acc
-            + match opcode {
-                Opcode::BrilligCall { id, .. } => {
-                    unconstrained_functions[*id as usize].bytecode.len()
-                }
-                _ => 1,
-            };
-        // push the starting address of the next opcode
-        result.push(acc);
-        acc
-    });
->>>>>>> f03f8aed
+
     result
 }
 
@@ -1095,7 +1046,6 @@
             ],
         };
 
-<<<<<<< HEAD
         let circuit_one = Circuit {
             opcodes: vec![
                 Opcode::MemoryInit {
@@ -1117,24 +1067,9 @@
             ..Circuit::default()
         };
         let circuits = vec![circuit_one, circuit_two];
-        let debug_artifact =
-            DebugArtifact { debug_symbols: vec![], file_map: BTreeMap::new(), warnings: vec![] };
+        let debug_artifact = DebugArtifact { debug_symbols: vec![], file_map: BTreeMap::new() };
         let brillig_funcs = &vec![brillig_one, brillig_two];
-=======
-        let opcodes = vec![
-            Opcode::BrilligCall { id: 0, inputs: vec![], outputs: vec![], predicate: None },
-            Opcode::MemoryInit {
-                block_id: BlockId(0),
-                init: vec![],
-                block_type: acvm::acir::circuit::opcodes::BlockType::Memory,
-            },
-            Opcode::BrilligCall { id: 0, inputs: vec![], outputs: vec![], predicate: None },
-            Opcode::AssertZero(Expression::default()),
-        ];
-        let circuit = Circuit { opcodes, ..Circuit::default() };
-        let debug_artifact = DebugArtifact { debug_symbols: vec![], file_map: BTreeMap::new() };
-        let brillig_funcs = &vec![brillig_bytecode];
->>>>>>> f03f8aed
+
         let context = DebugContext::new(
             &StubbedBlackBoxSolver,
             &circuits,
