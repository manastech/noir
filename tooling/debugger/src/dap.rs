--- conflicted
+++ resolved
@@ -83,49 +83,6 @@
         }
     }
 
-<<<<<<< HEAD
-=======
-    /// Builds a map from FileId to an ordered vector of tuples with line
-    /// numbers and opcode locations corresponding to those line numbers
-    fn build_source_to_opcode_debug_mappings(
-        debug_artifact: &'a DebugArtifact,
-    ) -> BTreeMap<FileId, Vec<(usize, OpcodeLocation)>> {
-        if debug_artifact.debug_symbols.is_empty() {
-            return BTreeMap::new();
-        }
-        let locations = &debug_artifact.debug_symbols[0].locations;
-        let simple_files: BTreeMap<_, _> = debug_artifact
-            .file_map
-            .iter()
-            .map(|(file_id, debug_file)| {
-                (
-                    file_id,
-                    SimpleFile::new(debug_file.path.to_str().unwrap(), debug_file.source.as_str()),
-                )
-            })
-            .collect();
-
-        let mut result: BTreeMap<FileId, Vec<(usize, OpcodeLocation)>> = BTreeMap::new();
-        locations.iter().for_each(|(opcode_location, source_locations)| {
-            if source_locations.is_empty() {
-                return;
-            }
-            let source_location = source_locations[0];
-            let span = source_location.span;
-            let file_id = source_location.file;
-            let Ok(line_index) = &simple_files[&file_id].line_index((), span.start() as usize)
-            else {
-                return;
-            };
-            let line_number = line_index + 1;
-
-            result.entry(file_id).or_default().push((line_number, *opcode_location));
-        });
-        result.iter_mut().for_each(|(_, file_locations)| file_locations.sort_by_key(|x| x.0));
-        result
-    }
-
->>>>>>> 722dc969
     fn send_stopped_event(&mut self, reason: StoppedEventReason) -> Result<(), ServerError> {
         let description = format!("{:?}", &reason);
         self.server.send_event(Event::Stopped(StoppedEventBody {
@@ -500,39 +457,6 @@
         found.map(|iter| *iter.0)
     }
 
-<<<<<<< HEAD
-=======
-    // TODO: there are four possibilities for the return value of this function:
-    // 1. the source location is not found -> None
-    // 2. an exact unique location is found -> Some(opcode_location)
-    // 3. an exact but not unique location is found (ie. a source location may
-    //    be mapped to multiple opcodes, and those may be disjoint, for example for
-    //    functions called multiple times throughout the program)
-    // 4. exact location is not found, so an opcode for a nearby source location
-    //    is returned (this again could actually be more than one opcodes)
-    // Case 3 is not supported yet, and 4 is not correctly handled.
-    fn find_opcode_for_source_location(
-        &self,
-        file_id: &FileId,
-        line: i64,
-    ) -> Option<OpcodeLocation> {
-        let line = line as usize;
-        let Some(line_to_opcodes) = self.source_to_opcodes.get(file_id) else {
-            return None;
-        };
-        let found_index = match line_to_opcodes.binary_search_by(|x| x.0.cmp(&line)) {
-            Ok(index) => line_to_opcodes[index].1,
-            Err(index) => {
-                if index >= line_to_opcodes.len() {
-                    return None;
-                }
-                line_to_opcodes[index].1
-            }
-        };
-        Some(found_index)
-    }
-
->>>>>>> 722dc969
     fn map_source_breakpoints(&mut self, args: &SetBreakpointsArguments) -> Vec<Breakpoint> {
         let Some(ref source) = &args.source.path else {
             return vec![];
