--- conflicted
+++ resolved
@@ -12,7 +12,6 @@
 use crate::context::DebugContext;
 use crate::foreign_calls::DefaultDebugForeignCallExecutor;
 
-use crate::foreign_calls::DefaultDebugForeignCallExecutor;
 use dap::errors::ServerError;
 use dap::events::StoppedEventBody;
 use dap::prelude::Event;
@@ -72,18 +71,12 @@
         initial_witness: WitnessMap,
     ) -> Self {
         let source_to_opcodes = Self::build_source_to_opcode_debug_mappings(debug_artifact);
-        let foreign_call_executor =
-            Box::new(DefaultDebugForeignCallExecutor::from_artifact(true, debug_artifact));
         let context = DebugContext::new(
             solver,
             circuit,
             debug_artifact,
             initial_witness,
-<<<<<<< HEAD
-            foreign_call_executor,
-=======
             Box::new(DefaultDebugForeignCallExecutor::from_artifact(true, debug_artifact)),
->>>>>>> ca45375d
         );
         Self {
             server,
