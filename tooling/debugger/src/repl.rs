use crate::context::{DebugCommandResult, DebugContext};

use acvm::acir::circuit::{Circuit, Opcode, OpcodeLocation};
use acvm::acir::native_types::{Witness, WitnessMap};
use acvm::{BlackBoxFunctionSolver, FieldElement};

use crate::foreign_calls::DefaultDebugForeignCallExecutor;
use nargo::{artifacts::debug::DebugArtifact, NargoError};

use easy_repl::{command, CommandStatus, Repl};
use noirc_printable_type::PrintableValueDisplay;
use std::cell::RefCell;

use crate::source_code_printer::print_source_code_location;

pub struct ReplDebugger<'a, B: BlackBoxFunctionSolver> {
    context: DebugContext<'a, B>,
    blackbox_solver: &'a B,
    circuit: &'a Circuit,
    debug_artifact: &'a DebugArtifact,
    initial_witness: WitnessMap,
    last_result: DebugCommandResult,
}

impl<'a, B: BlackBoxFunctionSolver> ReplDebugger<'a, B> {
    pub fn new(
        blackbox_solver: &'a B,
        circuit: &'a Circuit,
        debug_artifact: &'a DebugArtifact,
        initial_witness: WitnessMap,
    ) -> Self {
        let foreign_call_executor =
            Box::new(DefaultDebugForeignCallExecutor::from_artifact(true, debug_artifact));
        let context = DebugContext::new(
            blackbox_solver,
            circuit,
            debug_artifact,
            initial_witness.clone(),
            foreign_call_executor,
        );
        Self {
            context,
            blackbox_solver,
            circuit,
            debug_artifact,
            initial_witness,
            last_result: DebugCommandResult::Ok,
        }
    }

    pub fn show_current_vm_status(&self) {
        let location = self.context.get_current_opcode_location();
        let opcodes = self.context.get_opcodes();

        match location {
            None => println!("Finished execution"),
            Some(location) => {
                match location {
                    OpcodeLocation::Acir(ip) => {
                        println!("At opcode {}: {}", ip, opcodes[ip])
                    }
                    OpcodeLocation::Brillig { acir_index, brillig_index } => {
                        let Opcode::Brillig(ref brillig) = opcodes[acir_index] else {
                            unreachable!("Brillig location does not contain a Brillig block");
                        };
                        println!(
                            "At opcode {}.{}: {:?}",
                            acir_index, brillig_index, brillig.bytecode[brillig_index]
                        );
                    }
                }
<<<<<<< HEAD
                print_source_code_location(self.debug_artifact, &location);
=======
                let locations = self.context.get_source_location_for_opcode_location(&location);
                print_source_code_location(self.debug_artifact, &locations);
>>>>>>> ca45375d
            }
        }
    }

    fn show_stack_frame(&self, index: usize, location: &OpcodeLocation) {
        let opcodes = self.context.get_opcodes();
        match location {
            OpcodeLocation::Acir(ip) => {
                println!("Frame #{index}, opcode {}: {}", ip, opcodes[*ip])
            }
            OpcodeLocation::Brillig { acir_index, brillig_index } => {
                let Opcode::Brillig(ref brillig) = opcodes[*acir_index] else {
                    unreachable!("Brillig location does not contain a Brillig block");
                };
                println!(
                    "Frame #{index}, opcode {}.{}: {:?}",
                    acir_index, brillig_index, brillig.bytecode[*brillig_index]
                );
            }
        }
        print_source_code_location(self.debug_artifact, location);
    }

    pub fn show_current_call_stack(&self) {
        let call_stack = self.context.get_call_stack();
        if call_stack.is_empty() {
            println!("Finished execution. Call stack empty.");
            return;
        }

        for (i, frame_location) in call_stack.iter().enumerate() {
            self.show_stack_frame(i, frame_location);
        }
    }

    fn display_opcodes(&self) {
        let opcodes = self.context.get_opcodes();
        let current_opcode_location = self.context.get_current_opcode_location();
        let current_acir_index = match current_opcode_location {
            Some(OpcodeLocation::Acir(ip)) => Some(ip),
            Some(OpcodeLocation::Brillig { acir_index, .. }) => Some(acir_index),
            None => None,
        };
        let current_brillig_index = match current_opcode_location {
            Some(OpcodeLocation::Brillig { brillig_index, .. }) => brillig_index,
            _ => 0,
        };
        let outer_marker = |acir_index| {
            if current_acir_index == Some(acir_index) {
                "->"
            } else if self.context.is_breakpoint_set(&OpcodeLocation::Acir(acir_index)) {
                " *"
            } else {
                ""
            }
        };
        let brillig_marker = |acir_index, brillig_index| {
            if current_acir_index == Some(acir_index) && brillig_index == current_brillig_index {
                "->"
            } else if self
                .context
                .is_breakpoint_set(&OpcodeLocation::Brillig { acir_index, brillig_index })
            {
                " *"
            } else {
                ""
            }
        };
        for (acir_index, opcode) in opcodes.iter().enumerate() {
            let marker = outer_marker(acir_index);
            if let Opcode::Brillig(brillig) = opcode {
                println!("{:>3} {:2} BRILLIG inputs={:?}", acir_index, marker, brillig.inputs);
                println!("       |       outputs={:?}", brillig.outputs);
                for (brillig_index, brillig_opcode) in brillig.bytecode.iter().enumerate() {
                    println!(
                        "{:>3}.{:<2} |{:2} {:?}",
                        acir_index,
                        brillig_index,
                        brillig_marker(acir_index, brillig_index),
                        brillig_opcode
                    );
                }
            } else {
                println!("{:>3} {:2} {:?}", acir_index, marker, opcode);
            }
        }
    }

    fn add_breakpoint_at(&mut self, location: OpcodeLocation) {
        if !self.context.is_valid_opcode_location(&location) {
            println!("Invalid opcode location {location}");
        } else if self.context.add_breakpoint(location) {
            println!("Added breakpoint at opcode {location}");
        } else {
            println!("Breakpoint at opcode {location} already set");
        }
    }

    fn delete_breakpoint_at(&mut self, location: OpcodeLocation) {
        if self.context.delete_breakpoint(&location) {
            println!("Breakpoint at opcode {location} deleted");
        } else {
            println!("Breakpoint at opcode {location} not set");
        }
    }

    fn validate_in_progress(&self) -> bool {
        match self.last_result {
            DebugCommandResult::Ok | DebugCommandResult::BreakpointReached(..) => true,
            DebugCommandResult::Done => {
                println!("Execution finished");
                false
            }
            DebugCommandResult::Error(ref error) => {
                println!("ERROR: {}", error);
                self.show_current_vm_status();
                false
            }
        }
    }

    fn handle_debug_command_result(&mut self, result: DebugCommandResult) {
        match &result {
            DebugCommandResult::BreakpointReached(location) => {
                println!("Stopped at breakpoint in opcode {}", location);
            }
            DebugCommandResult::Error(error) => {
                println!("ERROR: {}", error);
            }
            _ => (),
        }
        self.last_result = result;
        self.show_current_vm_status();
    }

    fn step_acir_opcode(&mut self) {
        if self.validate_in_progress() {
            let result = self.context.step_acir_opcode();
            self.handle_debug_command_result(result);
        }
    }

    fn step_into_opcode(&mut self) {
        if self.validate_in_progress() {
            let result = self.context.step_into_opcode();
            self.handle_debug_command_result(result);
        }
    }

    fn next_into(&mut self) {
        if self.validate_in_progress() {
            let result = self.context.next_into();
            self.handle_debug_command_result(result);
        }
    }

    fn next_over(&mut self) {
        if self.validate_in_progress() {
            let result = self.context.next_over();
            self.handle_debug_command_result(result);
        }
    }

    fn next_out(&mut self) {
        if self.validate_in_progress() {
            let result = self.context.next_out();
            self.handle_debug_command_result(result);
        }
    }

    fn cont(&mut self) {
        if self.validate_in_progress() {
            println!("(Continuing execution...)");
            let result = self.context.cont();
            self.handle_debug_command_result(result);
        }
    }

    fn restart_session(&mut self) {
        let breakpoints: Vec<OpcodeLocation> =
            self.context.iterate_breakpoints().copied().collect();
        let foreign_call_executor =
            Box::new(DefaultDebugForeignCallExecutor::from_artifact(true, self.debug_artifact));
        self.context = DebugContext::new(
            self.blackbox_solver,
            self.circuit,
            self.debug_artifact,
            self.initial_witness.clone(),
            foreign_call_executor,
        );
        for opcode_location in breakpoints {
            self.context.add_breakpoint(opcode_location);
        }
        self.last_result = DebugCommandResult::Ok;
        println!("Restarted debugging session.");
        self.show_current_vm_status();
    }

    pub fn show_witness_map(&self) {
        let witness_map = self.context.get_witness_map();
        // NOTE: we need to clone() here to get the iterator
        for (witness, value) in witness_map.clone().into_iter() {
            println!("_{} = {value}", witness.witness_index());
        }
    }

    pub fn show_witness(&self, index: u32) {
        if let Some(value) = self.context.get_witness_map().get_index(index) {
            println!("_{} = {value}", index);
        }
    }

    pub fn update_witness(&mut self, index: u32, value: String) {
        let Some(field_value) = FieldElement::try_from_str(&value) else {
            println!("Invalid witness value: {value}");
            return;
        };

        let witness = Witness::from(index);
        _ = self.context.overwrite_witness(witness, field_value);
        println!("_{} = {value}", index);
    }

    pub fn show_brillig_registers(&self) {
        if !self.context.is_executing_brillig() {
            println!("Not executing a Brillig block");
            return;
        }

        let Some(registers) = self.context.get_brillig_registers() else {
            // this can happen when just entering the Brillig block since ACVM
            // would have not initialized the Brillig VM yet; in fact, the
            // Brillig code may be skipped altogether
            println!("Brillig VM registers not available");
            return;
        };

        for (index, value) in registers.inner.iter().enumerate() {
            println!("{index} = {}", value.to_field());
        }
    }

    pub fn set_brillig_register(&mut self, index: usize, value: String) {
        let Some(field_value) = FieldElement::try_from_str(&value) else {
            println!("Invalid value: {value}");
            return;
        };
        if !self.context.is_executing_brillig() {
            println!("Not executing a Brillig block");
            return;
        }
        self.context.set_brillig_register(index, field_value);
    }

    pub fn show_brillig_memory(&self) {
        if !self.context.is_executing_brillig() {
            println!("Not executing a Brillig block");
            return;
        }

        let Some(memory) = self.context.get_brillig_memory() else {
            // this can happen when just entering the Brillig block since ACVM
            // would have not initialized the Brillig VM yet; in fact, the
            // Brillig code may be skipped altogether
            println!("Brillig VM memory not available");
            return;
        };

        for (index, value) in memory.iter().enumerate() {
            println!("{index} = {}", value.to_field());
        }
    }

    pub fn write_brillig_memory(&mut self, index: usize, value: String) {
        let Some(field_value) = FieldElement::try_from_str(&value) else {
            println!("Invalid value: {value}");
            return;
        };
        if !self.context.is_executing_brillig() {
            println!("Not executing a Brillig block");
            return;
        }
        self.context.write_brillig_memory(index, field_value);
    }

    pub fn show_vars(&self) {
        let vars = self.context.get_variables();
        for (var_name, value, var_type) in vars.iter() {
            let printable_value =
                PrintableValueDisplay::Plain((*value).clone(), (*var_type).clone());
            println!("{var_name}:{var_type:?} = {}", printable_value);
        }
    }

    fn is_solved(&self) -> bool {
        self.context.is_solved()
    }

    fn finalize(self) -> WitnessMap {
        self.context.finalize()
    }
}

pub fn run<B: BlackBoxFunctionSolver>(
    blackbox_solver: &B,
    circuit: &Circuit,
    debug_artifact: &DebugArtifact,
    initial_witness: WitnessMap,
) -> Result<Option<WitnessMap>, NargoError> {
    let context =
        RefCell::new(ReplDebugger::new(blackbox_solver, circuit, debug_artifact, initial_witness));
    let ref_context = &context;

    ref_context.borrow().show_current_vm_status();

    let mut repl = Repl::builder()
        .add(
            "step",
            command! {
                "step to the next ACIR opcode",
                () => || {
                    ref_context.borrow_mut().step_acir_opcode();
                    Ok(CommandStatus::Done)
                }
            },
        )
        .add(
            "into",
            command! {
                "step into to the next opcode",
                () => || {
                    ref_context.borrow_mut().step_into_opcode();
                    Ok(CommandStatus::Done)
                }
            },
        )
        .add(
            "next",
            command! {
                "step until a new source location is reached",
                () => || {
                    ref_context.borrow_mut().next_into();
                    Ok(CommandStatus::Done)
                }
            },
        )
        .add(
            "over",
            command! {
                "step until a new source location is reached without diving into function calls",
                () => || {
                    ref_context.borrow_mut().next_over();
                    Ok(CommandStatus::Done)
                }
            }
        )
        .add(
            "out",
            command! {
                "step until a new source location is reached and the current stack frame is finished",
                () => || {
                    ref_context.borrow_mut().next_out();
                    Ok(CommandStatus::Done)
                }
            }
        )
        .add(
            "continue",
            command! {
                "continue execution until the end of the program",
                () => || {
                    ref_context.borrow_mut().cont();
                    Ok(CommandStatus::Done)
                }
            },
        )
        .add(
            "restart",
            command! {
                "restart the debugging session",
                () => || {
                    ref_context.borrow_mut().restart_session();
                    Ok(CommandStatus::Done)
                }
            },
        )
        .add(
            "opcodes",
            command! {
                "display ACIR opcodes",
                () => || {
                    ref_context.borrow().display_opcodes();
                    Ok(CommandStatus::Done)
                }
            },
        )
        .add(
            "break",
            command! {
                "add a breakpoint at an opcode location",
                (LOCATION:OpcodeLocation) => |location| {
                    ref_context.borrow_mut().add_breakpoint_at(location);
                    Ok(CommandStatus::Done)
                }
            },
        )
        .add(
            "delete",
            command! {
                "delete breakpoint at an opcode location",
                (LOCATION:OpcodeLocation) => |location| {
                    ref_context.borrow_mut().delete_breakpoint_at(location);
                    Ok(CommandStatus::Done)
                }
            },
        )
        .add(
            "witness",
            command! {
                "show witness map",
                () => || {
                    ref_context.borrow().show_witness_map();
                    Ok(CommandStatus::Done)
                }
            },
        )
        .add(
            "witness",
            command! {
                "display a single witness from the witness map",
                (index: u32) => |index| {
                    ref_context.borrow().show_witness(index);
                    Ok(CommandStatus::Done)
                }
            },
        )
        .add(
            "witness",
            command! {
                "update a witness with the given value",
                (index: u32, value: String) => |index, value| {
                    ref_context.borrow_mut().update_witness(index, value);
                    Ok(CommandStatus::Done)
                }
            },
        )
        .add(
            "registers",
            command! {
                "show Brillig registers (valid when executing a Brillig block)",
                () => || {
                    ref_context.borrow().show_brillig_registers();
                    Ok(CommandStatus::Done)
                }
            },
        )
        .add(
            "regset",
            command! {
                "update a Brillig register with the given value",
                (index: usize, value: String) => |index, value| {
                    ref_context.borrow_mut().set_brillig_register(index, value);
                    Ok(CommandStatus::Done)
                }
            },
        )
        .add(
            "memory",
            command! {
                "show Brillig memory (valid when executing a Brillig block)",
                () => || {
                    ref_context.borrow().show_brillig_memory();
                    Ok(CommandStatus::Done)
                }
            },
        )
        .add(
            "memset",
            command! {
                "update a Brillig memory cell with the given value",
                (index: usize, value: String) => |index, value| {
                    ref_context.borrow_mut().write_brillig_memory(index, value);
                    Ok(CommandStatus::Done)
                }
            },
        )
        .add(
<<<<<<< HEAD
            "stacktrace",
            command! {
                "display the current stack trace",
                () => || {
                    ref_context.borrow().show_current_call_stack();
                    Ok(CommandStatus::Done)
                }
            },
        )
        .add(
=======
>>>>>>> ca45375d
            "vars",
            command! {
                "show variable values available at this point in execution",
                () => || {
                    ref_context.borrow_mut().show_vars();
                    Ok(CommandStatus::Done)
                }
            },
        )
        .build()
        .expect("Failed to initialize debugger repl");

    repl.run().expect("Debugger error");

    // REPL execution has finished.
    // Drop it so that we can move fields out from `context` again.
    drop(repl);

    if context.borrow().is_solved() {
        let solved_witness = context.into_inner().finalize();
        Ok(Some(solved_witness))
    } else {
        Ok(None)
    }
}<|MERGE_RESOLUTION|>--- conflicted
+++ resolved
@@ -69,12 +69,8 @@
                         );
                     }
                 }
-<<<<<<< HEAD
-                print_source_code_location(self.debug_artifact, &location);
-=======
                 let locations = self.context.get_source_location_for_opcode_location(&location);
                 print_source_code_location(self.debug_artifact, &locations);
->>>>>>> ca45375d
             }
         }
     }
@@ -95,7 +91,8 @@
                 );
             }
         }
-        print_source_code_location(self.debug_artifact, location);
+        let locations = self.context.get_source_location_for_opcode_location(location);
+        print_source_code_location(self.debug_artifact, &locations);
     }
 
     pub fn show_current_call_stack(&self) {
@@ -562,7 +559,6 @@
             },
         )
         .add(
-<<<<<<< HEAD
             "stacktrace",
             command! {
                 "display the current stack trace",
@@ -573,8 +569,6 @@
             },
         )
         .add(
-=======
->>>>>>> ca45375d
             "vars",
             command! {
                 "show variable values available at this point in execution",
