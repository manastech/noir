--- conflicted
+++ resolved
@@ -19,33 +19,21 @@
 pub struct ReplDebugger<'a, B: BlackBoxFunctionSolver<FieldElement>> {
     context: DebugContext<'a, B>,
     blackbox_solver: &'a B,
-<<<<<<< HEAD
-=======
-    circuit: &'a Circuit<FieldElement>,
->>>>>>> f03f8aed
     debug_artifact: &'a DebugArtifact,
     initial_witness: WitnessMap<FieldElement>,
     last_result: DebugCommandResult,
-<<<<<<< HEAD
 
     // ACIR functions to debug
-    circuits: &'a [Circuit],
+    circuits: &'a [Circuit<FieldElement>],
 
     // Brillig functions referenced from the ACIR circuits above
-    unconstrained_functions: &'a [BrilligBytecode],
-=======
     unconstrained_functions: &'a [BrilligBytecode<FieldElement>],
->>>>>>> f03f8aed
 }
 
 impl<'a, B: BlackBoxFunctionSolver<FieldElement>> ReplDebugger<'a, B> {
     pub fn new(
         blackbox_solver: &'a B,
-<<<<<<< HEAD
-        circuits: &'a [Circuit],
-=======
-        circuit: &'a Circuit<FieldElement>,
->>>>>>> f03f8aed
+        circuits: &'a [Circuit<FieldElement>],
         debug_artifact: &'a DebugArtifact,
         initial_witness: WitnessMap<FieldElement>,
         unconstrained_functions: &'a [BrilligBytecode<FieldElement>],
@@ -405,35 +393,21 @@
         self.context.is_solved()
     }
 
-<<<<<<< HEAD
-    fn finalize(self) -> WitnessStack {
-=======
-    fn finalize(self) -> WitnessMap<FieldElement> {
->>>>>>> f03f8aed
+    fn finalize(self) -> WitnessStack<FieldElement> {
         self.context.finalize()
     }
 }
 
 pub fn run<B: BlackBoxFunctionSolver<FieldElement>>(
     blackbox_solver: &B,
-<<<<<<< HEAD
     program: CompiledProgram,
-    initial_witness: WitnessMap,
-) -> Result<Option<WitnessStack>, NargoError> {
+    initial_witness: WitnessMap<FieldElement>,
+) -> Result<Option<WitnessStack<FieldElement>>, NargoError> {
     let circuits = &program.program.functions;
-    let debug_artifact = &DebugArtifact {
-        debug_symbols: program.debug,
-        file_map: program.file_map,
-        warnings: program.warnings,
-    };
+    let debug_artifact =
+        &DebugArtifact { debug_symbols: program.debug, file_map: program.file_map };
     let unconstrained_functions = &program.program.unconstrained_functions;
-=======
-    circuit: &Circuit<FieldElement>,
-    debug_artifact: &DebugArtifact,
-    initial_witness: WitnessMap<FieldElement>,
-    unconstrained_functions: &[BrilligBytecode<FieldElement>],
-) -> Result<Option<WitnessMap<FieldElement>>, NargoError> {
->>>>>>> f03f8aed
+
     let context = RefCell::new(ReplDebugger::new(
         blackbox_solver,
         circuits,
