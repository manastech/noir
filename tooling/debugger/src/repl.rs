use crate::context::{DebugCommandResult, DebugContext, DebugLocation};

use acvm::acir::circuit::brillig::BrilligBytecode;
use acvm::acir::circuit::{Circuit, Opcode, OpcodeLocation};
use acvm::acir::native_types::{Witness, WitnessMap, WitnessStack};
use acvm::brillig_vm::brillig::Opcode as BrilligOpcode;
use acvm::{BlackBoxFunctionSolver, FieldElement};
use nargo::NargoError;
use noirc_driver::CompiledProgram;

use crate::foreign_calls::DefaultDebugForeignCallExecutor;
use noirc_artifacts::debug::DebugArtifact;

use easy_repl::{command, CommandStatus, Repl};
use noirc_printable_type::PrintableValueDisplay;
use std::cell::RefCell;

use crate::source_code_printer::print_source_code_location;

pub struct ReplDebugger<'a, B: BlackBoxFunctionSolver<FieldElement>> {
    context: DebugContext<'a, B>,
    blackbox_solver: &'a B,
    debug_artifact: &'a DebugArtifact,
    initial_witness: WitnessMap<FieldElement>,
    last_result: DebugCommandResult,

    // ACIR functions to debug
    circuits: &'a [Circuit<FieldElement>],

    // Brillig functions referenced from the ACIR circuits above
    unconstrained_functions: &'a [BrilligBytecode<FieldElement>],
}

impl<'a, B: BlackBoxFunctionSolver<FieldElement>> ReplDebugger<'a, B> {
    pub fn new(
        blackbox_solver: &'a B,
        circuits: &'a [Circuit<FieldElement>],
        debug_artifact: &'a DebugArtifact,
        initial_witness: WitnessMap<FieldElement>,
        unconstrained_functions: &'a [BrilligBytecode<FieldElement>],
    ) -> Self {
        let foreign_call_executor =
            Box::new(DefaultDebugForeignCallExecutor::from_artifact(true, debug_artifact));
        let context = DebugContext::new(
            blackbox_solver,
            circuits,
            debug_artifact,
            initial_witness.clone(),
            foreign_call_executor,
            unconstrained_functions,
        );
        let last_result = if context.get_current_debug_location().is_none() {
            // handle circuit with no opcodes
            DebugCommandResult::Done
        } else {
            DebugCommandResult::Ok
        };
        Self {
            context,
            blackbox_solver,
            circuits,
            debug_artifact,
            initial_witness,
            last_result,
            unconstrained_functions,
        }
    }

    pub fn show_current_vm_status(&self) {
        let location = self.context.get_current_debug_location();

        match location {
            None => println!("Finished execution"),
            Some(location) => {
                let circuit_id = location.circuit_id;
                let opcodes = self.context.get_opcodes_of_circuit(circuit_id);
                match &location.opcode_location {
                    OpcodeLocation::Acir(ip) => {
                        println!("At opcode {} :: {}", location, opcodes[*ip]);
                    }
                    OpcodeLocation::Brillig { acir_index, brillig_index } => {
                        let brillig_bytecode =
                            if let Opcode::BrilligCall { id, .. } = opcodes[*acir_index] {
                                &self.unconstrained_functions[id as usize].bytecode
                            } else {
                                unreachable!("Brillig location does not contain Brillig opcodes");
                            };
                        println!(
                            "At opcode {} :: {:?}",
                            location, brillig_bytecode[*brillig_index]
                        );
                    }
                }
                let locations = self.context.get_source_location_for_debug_location(&location);
                print_source_code_location(self.debug_artifact, &locations);
            }
        }
    }

    fn show_stack_frame(&self, index: usize, debug_location: &DebugLocation) {
        let opcodes = self.context.get_opcodes();
        match &debug_location.opcode_location {
            OpcodeLocation::Acir(instruction_pointer) => {
                println!(
                    "Frame #{index}, opcode {} :: {}",
                    debug_location, opcodes[*instruction_pointer]
                )
            }
            OpcodeLocation::Brillig { acir_index, brillig_index } => {
                let brillig_bytecode = if let Opcode::BrilligCall { id, .. } = opcodes[*acir_index]
                {
                    &self.unconstrained_functions[id as usize].bytecode
                } else {
                    unreachable!("Brillig location does not contain Brillig opcodes");
                };
                println!(
                    "Frame #{index}, opcode {} :: {:?}",
                    debug_location, brillig_bytecode[*brillig_index]
                );
            }
        }
        let locations = self.context.get_source_location_for_debug_location(debug_location);
        print_source_code_location(self.debug_artifact, &locations);
    }

    pub fn show_current_call_stack(&self) {
        let call_stack = self.context.get_call_stack();
        if call_stack.is_empty() {
            println!("Finished execution. Call stack empty.");
            return;
        }

        for (i, frame_location) in call_stack.iter().enumerate() {
            self.show_stack_frame(i, frame_location);
        }
    }

    fn display_opcodes(&self) {
        for i in 0..self.circuits.len() {
            self.display_opcodes_of_circuit(i as u32);
        }
    }

    fn display_opcodes_of_circuit(&self, circuit_id: u32) {
        let current_opcode_location =
            self.context.get_current_debug_location().and_then(|debug_location| {
                if debug_location.circuit_id == circuit_id {
                    Some(debug_location.opcode_location)
                } else {
                    None
                }
            });
        let opcodes = self.context.get_opcodes_of_circuit(circuit_id);
        let current_acir_index = match current_opcode_location {
            Some(OpcodeLocation::Acir(ip)) => Some(ip),
            Some(OpcodeLocation::Brillig { acir_index, .. }) => Some(acir_index),
            None => None,
        };
        let current_brillig_index = match current_opcode_location {
            Some(OpcodeLocation::Brillig { brillig_index, .. }) => brillig_index,
            _ => 0,
        };
        let outer_marker = |acir_index| {
            if current_acir_index == Some(acir_index) {
                "->"
            } else if self.context.is_breakpoint_set(&DebugLocation {
                circuit_id,
                opcode_location: OpcodeLocation::Acir(acir_index),
            }) {
                " *"
            } else {
                ""
            }
        };
        let brillig_marker = |acir_index, brillig_index| {
            if current_acir_index == Some(acir_index) && brillig_index == current_brillig_index {
                "->"
            } else if self.context.is_breakpoint_set(&DebugLocation {
                circuit_id,
                opcode_location: OpcodeLocation::Brillig { acir_index, brillig_index },
            }) {
                " *"
            } else {
                ""
            }
        };
        let print_brillig_bytecode = |acir_index, bytecode: &[BrilligOpcode<FieldElement>]| {
            for (brillig_index, brillig_opcode) in bytecode.iter().enumerate() {
                println!(
                    "{:>2}:{:>3}.{:<2} |{:2} {:?}",
                    circuit_id,
                    acir_index,
                    brillig_index,
                    brillig_marker(acir_index, brillig_index),
                    brillig_opcode
                );
            }
        };
        for (acir_index, opcode) in opcodes.iter().enumerate() {
            let marker = outer_marker(acir_index);
            match &opcode {
                Opcode::BrilligCall { id, inputs, outputs, .. } => {
                    println!(
                        "{:>2}:{:>3} {:2} BRILLIG CALL id={} inputs={:?}",
                        circuit_id, acir_index, marker, id, inputs
                    );
                    println!("          |       outputs={:?}", outputs);
                    let bytecode = &self.unconstrained_functions[*id as usize].bytecode;
                    print_brillig_bytecode(acir_index, bytecode);
                }
                _ => println!("{:>2}:{:>3} {:2} {:?}", circuit_id, acir_index, marker, opcode),
            }
        }
    }

    fn add_breakpoint_at(&mut self, location: DebugLocation) {
        if !self.context.is_valid_debug_location(&location) {
            println!("Invalid location {location}");
        } else if self.context.add_breakpoint(location) {
            println!("Added breakpoint at {location}");
        } else {
            println!("Breakpoint at {location} already set");
        }
    }

<<<<<<< HEAD
    fn add_breakpoint_at_line(&mut self, line_number: i64) {
        let Some(current_file) = self.context.get_current_file() else {
            println!("No current file.");
            return;
        };

        let best_location =
            self.context.find_opcode_for_source_location(&current_file, line_number);

        match best_location {
            Some(location) => {
                println!("Added breakpoint at line {}", line_number);
                self.add_breakpoint_at(location)
            }
            None => println!("No opcode at line {}", line_number),
        }
    }

    fn delete_breakpoint_at(&mut self, location: OpcodeLocation) {
=======
    fn delete_breakpoint_at(&mut self, location: DebugLocation) {
>>>>>>> 141ecddf
        if self.context.delete_breakpoint(&location) {
            println!("Breakpoint at {location} deleted");
        } else {
            println!("Breakpoint at {location} not set");
        }
    }

    fn validate_in_progress(&self) -> bool {
        match self.last_result {
            DebugCommandResult::Ok | DebugCommandResult::BreakpointReached(..) => true,
            DebugCommandResult::Done => {
                println!("Execution finished");
                false
            }
            DebugCommandResult::Error(ref error) => {
                println!("ERROR: {}", error);
                self.show_current_vm_status();
                false
            }
        }
    }

    fn handle_debug_command_result(&mut self, result: DebugCommandResult) {
        match &result {
            DebugCommandResult::BreakpointReached(location) => {
                println!("Stopped at breakpoint in opcode {}", location);
            }
            DebugCommandResult::Error(error) => {
                println!("ERROR: {}", error);
            }
            _ => (),
        }
        self.last_result = result;
        self.show_current_vm_status();
    }

    fn step_acir_opcode(&mut self) {
        if self.validate_in_progress() {
            let result = self.context.step_acir_opcode();
            self.handle_debug_command_result(result);
        }
    }

    fn step_into_opcode(&mut self) {
        if self.validate_in_progress() {
            let result = self.context.step_into_opcode();
            self.handle_debug_command_result(result);
        }
    }

    fn next_into(&mut self) {
        if self.validate_in_progress() {
            let result = self.context.next_into();
            self.handle_debug_command_result(result);
        }
    }

    fn next_over(&mut self) {
        if self.validate_in_progress() {
            let result = self.context.next_over();
            self.handle_debug_command_result(result);
        }
    }

    fn next_out(&mut self) {
        if self.validate_in_progress() {
            let result = self.context.next_out();
            self.handle_debug_command_result(result);
        }
    }

    fn cont(&mut self) {
        if self.validate_in_progress() {
            println!("(Continuing execution...)");
            let result = self.context.cont();
            self.handle_debug_command_result(result);
        }
    }

    fn restart_session(&mut self) {
        let breakpoints: Vec<DebugLocation> = self.context.iterate_breakpoints().copied().collect();
        let foreign_call_executor =
            Box::new(DefaultDebugForeignCallExecutor::from_artifact(true, self.debug_artifact));
        self.context = DebugContext::new(
            self.blackbox_solver,
            self.circuits,
            self.debug_artifact,
            self.initial_witness.clone(),
            foreign_call_executor,
            self.unconstrained_functions,
        );
        for debug_location in breakpoints {
            self.context.add_breakpoint(debug_location);
        }
        self.last_result = DebugCommandResult::Ok;
        println!("Restarted debugging session.");
        self.show_current_vm_status();
    }

    pub fn show_witness_map(&self) {
        let witness_map = self.context.get_witness_map();
        // NOTE: we need to clone() here to get the iterator
        for (witness, value) in witness_map.clone().into_iter() {
            println!("_{} = {value}", witness.witness_index());
        }
    }

    pub fn show_witness(&self, index: u32) {
        if let Some(value) = self.context.get_witness_map().get_index(index) {
            println!("_{} = {value}", index);
        }
    }

    pub fn update_witness(&mut self, index: u32, value: String) {
        let Some(field_value) = FieldElement::try_from_str(&value) else {
            println!("Invalid witness value: {value}");
            return;
        };

        let witness = Witness::from(index);
        _ = self.context.overwrite_witness(witness, field_value);
        println!("_{} = {value}", index);
    }

    pub fn show_brillig_memory(&self) {
        if !self.context.is_executing_brillig() {
            println!("Not executing a Brillig block");
            return;
        }

        let Some(memory) = self.context.get_brillig_memory() else {
            // this can happen when just entering the Brillig block since ACVM
            // would have not initialized the Brillig VM yet; in fact, the
            // Brillig code may be skipped altogether
            println!("Brillig VM memory not available");
            return;
        };

        for (index, value) in memory.iter().enumerate().filter(|(_, value)| value.bit_size() > 0) {
            println!("{index} = {}", value);
        }
    }

    pub fn write_brillig_memory(&mut self, index: usize, value: String, bit_size: u32) {
        let Some(field_value) = FieldElement::try_from_str(&value) else {
            println!("Invalid value: {value}");
            return;
        };
        if !self.context.is_executing_brillig() {
            println!("Not executing a Brillig block");
            return;
        }
        self.context.write_brillig_memory(index, field_value, bit_size);
    }

    pub fn show_vars(&self) {
        for frame in self.context.get_variables() {
            println!("{}({})", frame.function_name, frame.function_params.join(", "));
            for (var_name, value, var_type) in frame.variables.iter() {
                let printable_value =
                    PrintableValueDisplay::Plain((*value).clone(), (*var_type).clone());
                println!("  {var_name}:{var_type:?} = {}", printable_value);
            }
        }
    }

    fn is_solved(&self) -> bool {
        self.context.is_solved()
    }

    fn finalize(self) -> WitnessStack<FieldElement> {
        self.context.finalize()
    }
}

pub fn run<B: BlackBoxFunctionSolver<FieldElement>>(
    blackbox_solver: &B,
    program: CompiledProgram,
    initial_witness: WitnessMap<FieldElement>,
) -> Result<Option<WitnessStack<FieldElement>>, NargoError<FieldElement>> {
    let circuits = &program.program.functions;
    let debug_artifact =
        &DebugArtifact { debug_symbols: program.debug, file_map: program.file_map };
    let unconstrained_functions = &program.program.unconstrained_functions;
    let context = RefCell::new(ReplDebugger::new(
        blackbox_solver,
        circuits,
        debug_artifact,
        initial_witness,
        unconstrained_functions,
    ));
    let ref_context = &context;

    ref_context.borrow().show_current_vm_status();

    let mut repl = Repl::builder()
        .add(
            "step",
            command! {
                "step to the next ACIR opcode",
                () => || {
                    ref_context.borrow_mut().step_acir_opcode();
                    Ok(CommandStatus::Done)
                }
            },
        )
        .add(
            "into",
            command! {
                "step into to the next opcode",
                () => || {
                    ref_context.borrow_mut().step_into_opcode();
                    Ok(CommandStatus::Done)
                }
            },
        )
        .add(
            "next",
            command! {
                "step until a new source location is reached",
                () => || {
                    ref_context.borrow_mut().next_into();
                    Ok(CommandStatus::Done)
                }
            },
        )
        .add(
            "over",
            command! {
                "step until a new source location is reached without diving into function calls",
                () => || {
                    ref_context.borrow_mut().next_over();
                    Ok(CommandStatus::Done)
                }
            }
        )
        .add(
            "out",
            command! {
                "step until a new source location is reached and the current stack frame is finished",
                () => || {
                    ref_context.borrow_mut().next_out();
                    Ok(CommandStatus::Done)
                }
            }
        )
        .add(
            "continue",
            command! {
                "continue execution until the end of the program",
                () => || {
                    ref_context.borrow_mut().cont();
                    Ok(CommandStatus::Done)
                }
            },
        )
        .add(
            "restart",
            command! {
                "restart the debugging session",
                () => || {
                    ref_context.borrow_mut().restart_session();
                    Ok(CommandStatus::Done)
                }
            },
        )
        .add(
            "opcodes",
            command! {
                "display ACIR opcodes",
                () => || {
                    ref_context.borrow().display_opcodes();
                    Ok(CommandStatus::Done)
                }
            },
        )
        .add(
            "break",
            command! {
                "add a breakpoint at a line of the current file",
                (line_number: i64) => |line_number| {
                    ref_context.borrow_mut().add_breakpoint_at_line(line_number);
                    Ok(CommandStatus::Done)
                }
            },
        )
        .add(
            "break",
            command! {
                "add a breakpoint at an opcode location",
                (LOCATION:DebugLocation) => |location| {
                    ref_context.borrow_mut().add_breakpoint_at(location);
                    Ok(CommandStatus::Done)
                }
            },
        )
        .add(
            "delete",
            command! {
                "delete breakpoint at an opcode location",
                (LOCATION:DebugLocation) => |location| {
                    ref_context.borrow_mut().delete_breakpoint_at(location);
                    Ok(CommandStatus::Done)
                }
            },
        )
        .add(
            "witness",
            command! {
                "show witness map",
                () => || {
                    ref_context.borrow().show_witness_map();
                    Ok(CommandStatus::Done)
                }
            },
        )
        .add(
            "witness",
            command! {
                "display a single witness from the witness map",
                (index: u32) => |index| {
                    ref_context.borrow().show_witness(index);
                    Ok(CommandStatus::Done)
                }
            },
        )
        .add(
            "witness",
            command! {
                "update a witness with the given value",
                (index: u32, value: String) => |index, value| {
                    ref_context.borrow_mut().update_witness(index, value);
                    Ok(CommandStatus::Done)
                }
            },
        )
        .add(
            "memory",
            command! {
                "show Brillig memory (valid when executing a Brillig block)",
                () => || {
                    ref_context.borrow().show_brillig_memory();
                    Ok(CommandStatus::Done)
                }
            },
        )
        .add(
            "memset",
            command! {
                "update a Brillig memory cell with the given value",
                (index: usize, value: String, bit_size: u32) => |index, value, bit_size| {
                    ref_context.borrow_mut().write_brillig_memory(index, value, bit_size);
                    Ok(CommandStatus::Done)
                }
            },
        )
        .add(
            "stacktrace",
            command! {
                "display the current stack trace",
                () => || {
                    ref_context.borrow().show_current_call_stack();
                    Ok(CommandStatus::Done)
                }
            },
        )
        .add(
            "vars",
            command! {
                "show variables for each function scope available at this point in execution",
                () => || {
                    ref_context.borrow_mut().show_vars();
                    Ok(CommandStatus::Done)
                }
            },
        )
        .build()
        .expect("Failed to initialize debugger repl");

    repl.run().expect("Debugger error");

    // REPL execution has finished.
    // Drop it so that we can move fields out from `context` again.
    drop(repl);

    if context.borrow().is_solved() {
        let solved_witness_stack = context.into_inner().finalize();
        Ok(Some(solved_witness_stack))
    } else {
        Ok(None)
    }
}<|MERGE_RESOLUTION|>--- conflicted
+++ resolved
@@ -223,7 +223,6 @@
         }
     }
 
-<<<<<<< HEAD
     fn add_breakpoint_at_line(&mut self, line_number: i64) {
         let Some(current_file) = self.context.get_current_file() else {
             println!("No current file.");
@@ -242,10 +241,7 @@
         }
     }
 
-    fn delete_breakpoint_at(&mut self, location: OpcodeLocation) {
-=======
     fn delete_breakpoint_at(&mut self, location: DebugLocation) {
->>>>>>> 141ecddf
         if self.context.delete_breakpoint(&location) {
             println!("Breakpoint at {location} deleted");
         } else {
