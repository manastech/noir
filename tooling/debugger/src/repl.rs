use crate::context::{DebugCommandResult, DebugContext};

use acvm::acir::circuit::{Circuit, Opcode, OpcodeLocation};
use acvm::acir::native_types::{Witness, WitnessMap};
use acvm::{BlackBoxFunctionSolver, FieldElement};

use nargo::{artifacts::debug::DebugArtifact, ops::DefaultForeignCallExecutor, NargoError};

use easy_repl::{command, CommandStatus, Repl};
use std::cell::RefCell;

use codespan_reporting::files::Files;
use noirc_errors::Location;

use owo_colors::OwoColorize;

use std::ops::Range;

pub struct ReplDebugger<'a, B: BlackBoxFunctionSolver> {
    context: DebugContext<'a, B>,
    blackbox_solver: &'a B,
    circuit: &'a Circuit,
    debug_artifact: &'a DebugArtifact,
    initial_witness: WitnessMap,
    last_result: DebugCommandResult,
}

impl<'a, B: BlackBoxFunctionSolver> ReplDebugger<'a, B> {
    pub fn new(
        blackbox_solver: &'a B,
        circuit: &'a Circuit,
        debug_artifact: &'a DebugArtifact,
        initial_witness: WitnessMap,
    ) -> Self {
        let context = DebugContext::new(
            blackbox_solver,
            circuit,
            debug_artifact,
            initial_witness.clone(),
            Box::new(DefaultForeignCallExecutor::new(true)),
        );
        Self {
            context,
            blackbox_solver,
            circuit,
            debug_artifact,
            initial_witness,
            last_result: DebugCommandResult::Ok,
        }
    }

    pub fn show_current_vm_status(&self) {
        let location = self.context.get_current_opcode_location();
        let opcodes = self.context.get_opcodes();

        match location {
            None => println!("Finished execution"),
            Some(location) => {
                match location {
                    OpcodeLocation::Acir(ip) => {
                        println!("At opcode {}: {}", ip, opcodes[ip])
                    }
                    OpcodeLocation::Brillig { acir_index, brillig_index } => {
                        let Opcode::Brillig(ref brillig) = opcodes[acir_index] else {
                            unreachable!("Brillig location does not contain a Brillig block");
                        };
                        println!(
                            "At opcode {}.{}: {:?}",
                            acir_index, brillig_index, brillig.bytecode[brillig_index]
                        );
                    }
                }
                self.show_source_code_location(&location);
            }
        }
    }

    fn show_stack_frame(&self, index: usize, location: &OpcodeLocation) {
        let opcodes = self.context.get_opcodes();
        match location {
            OpcodeLocation::Acir(ip) => {
                println!("Frame #{index}, opcode {}: {}", ip, opcodes[*ip])
            }
            OpcodeLocation::Brillig { acir_index, brillig_index } => {
                let Opcode::Brillig(ref brillig) = opcodes[*acir_index] else {
                    unreachable!("Brillig location does not contain a Brillig block");
                };
                println!(
                    "Frame #{index}, opcode {}.{}: {:?}",
                    acir_index, brillig_index, brillig.bytecode[*brillig_index]
                );
            }
        }
        self.show_source_code_location(location);
    }

    pub fn show_current_call_stack(&self) {
        let call_stack = self.context.get_call_stack();
        if call_stack.is_empty() {
            println!("Finished execution. Call stack empty.");
            return;
        }

        for (i, frame_location) in call_stack.iter().enumerate() {
            self.show_stack_frame(i, frame_location);
        }
    }

    fn print_location_path(&self, loc: Location) {
        let line_number = self.debug_artifact.location_line_number(loc).unwrap();
        let column_number = self.debug_artifact.location_column_number(loc).unwrap();

        println!(
            "At {}:{line_number}:{column_number}",
            self.debug_artifact.name(loc.file).unwrap()
        );
    }

    fn show_source_code_location(&self, location: &OpcodeLocation) {
        let locations = self.debug_artifact.debug_symbols[0].opcode_location(location);
        let Some(locations) = locations else { return };
        for loc in locations {
<<<<<<< HEAD
            if loc.span.start() == loc.span.end() {
=======
            if loc.span.start() == loc.span.end()
                || self.context.is_source_location_in_debug_module(&loc)
            {
>>>>>>> d78e641a
                continue;
            }
            self.print_location_path(loc);

            let loc_line_index = self.debug_artifact.location_line_index(loc).unwrap();

            // How many lines before or after the location's line we
            // print
            let context_lines = 5;

            let first_line_to_print =
                if loc_line_index < context_lines { 0 } else { loc_line_index - context_lines };

            let last_line_index = self.debug_artifact.last_line_index(loc).unwrap();
            let last_line_to_print = std::cmp::min(loc_line_index + context_lines, last_line_index);

            let source = self.debug_artifact.location_source_code(loc).unwrap();
            for (current_line_index, line) in source.lines().enumerate() {
                let current_line_number = current_line_index + 1;

                if current_line_index < first_line_to_print {
                    // Ignore lines before range starts
                    continue;
                } else if current_line_index == first_line_to_print && current_line_index > 0 {
                    // Denote that there's more lines before but we're not showing them
                    print_line_of_ellipsis(current_line_index);
                }

                if current_line_index > last_line_to_print {
                    // Denote that there's more lines after but we're not showing them,
                    // and stop printing
                    print_line_of_ellipsis(current_line_number);
                    break;
                }

                if current_line_index == loc_line_index {
                    // Highlight current location
                    let Range { start: loc_start, end: mut loc_end } =
                        self.debug_artifact.location_in_line(loc).unwrap();
                    loc_end = loc_end.min(line.len());
                    println!(
                        "{:>3} {:2} {}{}{}",
                        current_line_number,
                        "->",
                        &line[0..loc_start].to_string().dimmed(),
                        &line[loc_start..loc_end],
                        &line[loc_end..].to_string().dimmed()
                    );
                } else {
                    print_dimmed_line(current_line_number, line);
                }
            }
        }
    }

    fn display_opcodes(&self) {
        let opcodes = self.context.get_opcodes();
        let current_opcode_location = self.context.get_current_opcode_location();
        let current_acir_index = match current_opcode_location {
            Some(OpcodeLocation::Acir(ip)) => Some(ip),
            Some(OpcodeLocation::Brillig { acir_index, .. }) => Some(acir_index),
            None => None,
        };
        let current_brillig_index = match current_opcode_location {
            Some(OpcodeLocation::Brillig { brillig_index, .. }) => brillig_index,
            _ => 0,
        };
        let outer_marker = |acir_index| {
            if current_acir_index == Some(acir_index) {
                "->"
            } else if self.context.is_breakpoint_set(&OpcodeLocation::Acir(acir_index)) {
                " *"
            } else {
                ""
            }
        };
        let brillig_marker = |acir_index, brillig_index| {
            if current_acir_index == Some(acir_index) && brillig_index == current_brillig_index {
                "->"
            } else if self
                .context
                .is_breakpoint_set(&OpcodeLocation::Brillig { acir_index, brillig_index })
            {
                " *"
            } else {
                ""
            }
        };
        for (acir_index, opcode) in opcodes.iter().enumerate() {
            let marker = outer_marker(acir_index);
            if let Opcode::Brillig(brillig) = opcode {
                println!("{:>3} {:2} BRILLIG inputs={:?}", acir_index, marker, brillig.inputs);
                println!("       |       outputs={:?}", brillig.outputs);
                for (brillig_index, brillig_opcode) in brillig.bytecode.iter().enumerate() {
                    println!(
                        "{:>3}.{:<2} |{:2} {:?}",
                        acir_index,
                        brillig_index,
                        brillig_marker(acir_index, brillig_index),
                        brillig_opcode
                    );
                }
            } else {
                println!("{:>3} {:2} {:?}", acir_index, marker, opcode);
            }
        }
    }

    fn add_breakpoint_at(&mut self, location: OpcodeLocation) {
        if !self.context.is_valid_opcode_location(&location) {
            println!("Invalid opcode location {location}");
        } else if self.context.add_breakpoint(location) {
            println!("Added breakpoint at opcode {location}");
        } else {
            println!("Breakpoint at opcode {location} already set");
        }
    }

    fn delete_breakpoint_at(&mut self, location: OpcodeLocation) {
        if self.context.delete_breakpoint(&location) {
            println!("Breakpoint at opcode {location} deleted");
        } else {
            println!("Breakpoint at opcode {location} not set");
        }
    }

    fn validate_in_progress(&self) -> bool {
        match self.last_result {
            DebugCommandResult::Ok | DebugCommandResult::BreakpointReached(..) => true,
            DebugCommandResult::Done => {
                println!("Execution finished");
                false
            }
            DebugCommandResult::Error(ref error) => {
                println!("ERROR: {}", error);
                self.show_current_vm_status();
                false
            }
        }
    }

    fn handle_debug_command_result(&mut self, result: DebugCommandResult) {
        match &result {
            DebugCommandResult::BreakpointReached(location) => {
                println!("Stopped at breakpoint in opcode {}", location);
            }
            DebugCommandResult::Error(error) => {
                println!("ERROR: {}", error);
            }
            _ => (),
        }
        self.last_result = result;
        self.show_current_vm_status();
    }

    fn step_acir_opcode(&mut self) {
        if self.validate_in_progress() {
            let result = self.context.step_acir_opcode();
            self.handle_debug_command_result(result);
        }
    }

    fn step_into_opcode(&mut self) {
        if self.validate_in_progress() {
            let result = self.context.step_into_opcode();
            self.handle_debug_command_result(result);
        }
    }

    fn next(&mut self) {
        if self.validate_in_progress() {
            let result = self.context.next();
            self.handle_debug_command_result(result);
        }
    }

    fn cont(&mut self) {
        if self.validate_in_progress() {
            println!("(Continuing execution...)");
            let result = self.context.cont();
            self.handle_debug_command_result(result);
        }
    }

    fn restart_session(&mut self) {
        let breakpoints: Vec<OpcodeLocation> =
            self.context.iterate_breakpoints().copied().collect();
        self.context = DebugContext::new(
            self.blackbox_solver,
            self.circuit,
            self.debug_artifact,
            self.initial_witness.clone(),
            Box::new(DefaultForeignCallExecutor::new(true)),
        );
        for opcode_location in breakpoints {
            self.context.add_breakpoint(opcode_location);
        }
        self.last_result = DebugCommandResult::Ok;
        println!("Restarted debugging session.");
        self.show_current_vm_status();
    }

    pub fn show_witness_map(&self) {
        let witness_map = self.context.get_witness_map();
        // NOTE: we need to clone() here to get the iterator
        for (witness, value) in witness_map.clone().into_iter() {
            println!("_{} = {value}", witness.witness_index());
        }
    }

    pub fn show_witness(&self, index: u32) {
        if let Some(value) = self.context.get_witness_map().get_index(index) {
            println!("_{} = {value}", index);
        }
    }

    pub fn update_witness(&mut self, index: u32, value: String) {
        let Some(field_value) = FieldElement::try_from_str(&value) else {
            println!("Invalid witness value: {value}");
            return;
        };

        let witness = Witness::from(index);
        _ = self.context.overwrite_witness(witness, field_value);
        println!("_{} = {value}", index);
    }

    pub fn show_brillig_registers(&self) {
        if !self.context.is_executing_brillig() {
            println!("Not executing a Brillig block");
            return;
        }

        let Some(registers) = self.context.get_brillig_registers() else {
            // this can happen when just entering the Brillig block since ACVM
            // would have not initialized the Brillig VM yet; in fact, the
            // Brillig code may be skipped altogether
            println!("Brillig VM registers not available");
            return;
        };

        for (index, value) in registers.inner.iter().enumerate() {
            println!("{index} = {}", value.to_field());
        }
    }

    pub fn set_brillig_register(&mut self, index: usize, value: String) {
        let Some(field_value) = FieldElement::try_from_str(&value) else {
            println!("Invalid value: {value}");
            return;
        };
        if !self.context.is_executing_brillig() {
            println!("Not executing a Brillig block");
            return;
        }
        self.context.set_brillig_register(index, field_value);
    }

    pub fn show_brillig_memory(&self) {
        if !self.context.is_executing_brillig() {
            println!("Not executing a Brillig block");
            return;
        }

        let Some(memory) = self.context.get_brillig_memory() else {
            // this can happen when just entering the Brillig block since ACVM
            // would have not initialized the Brillig VM yet; in fact, the
            // Brillig code may be skipped altogether
            println!("Brillig VM memory not available");
            return;
        };

        for (index, value) in memory.iter().enumerate() {
            println!("{index} = {}", value.to_field());
        }
    }

    pub fn write_brillig_memory(&mut self, index: usize, value: String) {
        let Some(field_value) = FieldElement::try_from_str(&value) else {
            println!("Invalid value: {value}");
            return;
        };
        if !self.context.is_executing_brillig() {
            println!("Not executing a Brillig block");
            return;
        }
        self.context.write_brillig_memory(index, field_value);
    }

    pub fn show_vars(&self) {
        let vars = self.context.get_variables();
        println![
            "{}",
            vars.iter()
                .map(|(var_name, value, var_type)| { format!("{var_name}:{var_type:?}={value:?}") })
                .collect::<Vec<String>>()
                .join(", ")
        ];
    }

    fn is_solved(&self) -> bool {
        self.context.is_solved()
    }

    fn finalize(self) -> WitnessMap {
        self.context.finalize()
    }
}

fn print_line_of_ellipsis(line_number: usize) {
    println!("{}", format!("{:>3} {}", line_number, "...").dimmed());
}

fn print_dimmed_line(line_number: usize, line: &str) {
    println!("{}", format!("{:>3} {:2} {}", line_number, "", line).dimmed());
}

pub fn run<B: BlackBoxFunctionSolver>(
    blackbox_solver: &B,
    circuit: &Circuit,
    debug_artifact: &DebugArtifact,
    initial_witness: WitnessMap,
) -> Result<Option<WitnessMap>, NargoError> {
    let context =
        RefCell::new(ReplDebugger::new(blackbox_solver, circuit, debug_artifact, initial_witness));
    let ref_context = &context;

    ref_context.borrow().show_current_vm_status();

    let mut repl = Repl::builder()
        .add(
            "step",
            command! {
                "step to the next ACIR opcode",
                () => || {
                    ref_context.borrow_mut().step_acir_opcode();
                    Ok(CommandStatus::Done)
                }
            },
        )
        .add(
            "into",
            command! {
                "step into to the next opcode",
                () => || {
                    ref_context.borrow_mut().step_into_opcode();
                    Ok(CommandStatus::Done)
                }
            },
        )
        .add(
            "next",
            command! {
                "step until a new source location is reached",
                () => || {
                    ref_context.borrow_mut().next();
                    Ok(CommandStatus::Done)
                }
            },
        )
        .add(
            "continue",
            command! {
                "continue execution until the end of the program",
                () => || {
                    ref_context.borrow_mut().cont();
                    Ok(CommandStatus::Done)
                }
            },
        )
        .add(
            "restart",
            command! {
                "restart the debugging session",
                () => || {
                    ref_context.borrow_mut().restart_session();
                    Ok(CommandStatus::Done)
                }
            },
        )
        .add(
            "opcodes",
            command! {
                "display ACIR opcodes",
                () => || {
                    ref_context.borrow().display_opcodes();
                    Ok(CommandStatus::Done)
                }
            },
        )
        .add(
            "break",
            command! {
                "add a breakpoint at an opcode location",
                (LOCATION:OpcodeLocation) => |location| {
                    ref_context.borrow_mut().add_breakpoint_at(location);
                    Ok(CommandStatus::Done)
                }
            },
        )
        .add(
            "delete",
            command! {
                "delete breakpoint at an opcode location",
                (LOCATION:OpcodeLocation) => |location| {
                    ref_context.borrow_mut().delete_breakpoint_at(location);
                    Ok(CommandStatus::Done)
                }
            },
        )
        .add(
            "witness",
            command! {
                "show witness map",
                () => || {
                    ref_context.borrow().show_witness_map();
                    Ok(CommandStatus::Done)
                }
            },
        )
        .add(
            "witness",
            command! {
                "display a single witness from the witness map",
                (index: u32) => |index| {
                    ref_context.borrow().show_witness(index);
                    Ok(CommandStatus::Done)
                }
            },
        )
        .add(
            "witness",
            command! {
                "update a witness with the given value",
                (index: u32, value: String) => |index, value| {
                    ref_context.borrow_mut().update_witness(index, value);
                    Ok(CommandStatus::Done)
                }
            },
        )
        .add(
            "registers",
            command! {
                "show Brillig registers (valid when executing a Brillig block)",
                () => || {
                    ref_context.borrow().show_brillig_registers();
                    Ok(CommandStatus::Done)
                }
            },
        )
        .add(
            "regset",
            command! {
                "update a Brillig register with the given value",
                (index: usize, value: String) => |index, value| {
                    ref_context.borrow_mut().set_brillig_register(index, value);
                    Ok(CommandStatus::Done)
                }
            },
        )
        .add(
            "memory",
            command! {
                "show Brillig memory (valid when executing a Brillig block)",
                () => || {
                    ref_context.borrow().show_brillig_memory();
                    Ok(CommandStatus::Done)
                }
            },
        )
        .add(
            "memset",
            command! {
                "update a Brillig memory cell with the given value",
                (index: usize, value: String) => |index, value| {
                    ref_context.borrow_mut().write_brillig_memory(index, value);
                    Ok(CommandStatus::Done)
                }
            },
        )
        .add(
<<<<<<< HEAD
=======
            "stacktrace",
            command! {
                "display the current stack trace",
                () => || {
                    ref_context.borrow().show_current_call_stack();
                    Ok(CommandStatus::Done)
                }
            },
        )
        .add(
>>>>>>> d78e641a
            "vars",
            command! {
                "show variable values available at this point in execution",
                () => || {
<<<<<<< HEAD
                    ref_context.borrow_mut().show_vars();
=======
                    let mut ctx = ref_context.borrow_mut();
                    let vars = ctx.context.debug_vars.get_variables();
                    println!["{}", vars.iter().map(|(var_name, value, var_type)| {
                        format!("{var_name}:{var_type:?}={value:?}")
                    }).collect::<Vec<String>>().join(", ")];
>>>>>>> d78e641a
                    Ok(CommandStatus::Done)
                }
            },
        )
        .build()
        .expect("Failed to initialize debugger repl");

    repl.run().expect("Debugger error");

    // REPL execution has finished.
    // Drop it so that we can move fields out from `context` again.
    drop(repl);

    if context.borrow().is_solved() {
        let solved_witness = context.into_inner().finalize();
        Ok(Some(solved_witness))
    } else {
        Ok(None)
    }
}<|MERGE_RESOLUTION|>--- conflicted
+++ resolved
@@ -120,13 +120,9 @@
         let locations = self.debug_artifact.debug_symbols[0].opcode_location(location);
         let Some(locations) = locations else { return };
         for loc in locations {
-<<<<<<< HEAD
-            if loc.span.start() == loc.span.end() {
-=======
             if loc.span.start() == loc.span.end()
                 || self.context.is_source_location_in_debug_module(&loc)
             {
->>>>>>> d78e641a
                 continue;
             }
             self.print_location_path(loc);
@@ -608,8 +604,6 @@
             },
         )
         .add(
-<<<<<<< HEAD
-=======
             "stacktrace",
             command! {
                 "display the current stack trace",
@@ -620,20 +614,11 @@
             },
         )
         .add(
->>>>>>> d78e641a
             "vars",
             command! {
                 "show variable values available at this point in execution",
                 () => || {
-<<<<<<< HEAD
                     ref_context.borrow_mut().show_vars();
-=======
-                    let mut ctx = ref_context.borrow_mut();
-                    let vars = ctx.context.debug_vars.get_variables();
-                    println!["{}", vars.iter().map(|(var_name, value, var_type)| {
-                        format!("{var_name}:{var_type:?}={value:?}")
-                    }).collect::<Vec<String>>().join(", ")];
->>>>>>> d78e641a
                     Ok(CommandStatus::Done)
                 }
             },
