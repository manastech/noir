[package]
name = "noir_debugger"
description = "Debugger for Noir"
version.workspace = true
authors.workspace = true
edition.workspace = true
license.workspace = true

[build-dependencies]
build-data.workspace = true

[dependencies]
acvm.workspace = true
fm.workspace = true
nargo.workspace = true
noirc_frontend.workspace = true
noirc_printable_type.workspace = true
noirc_errors.workspace = true
noirc_driver.workspace = true
<<<<<<< HEAD
=======
fm.workspace = true
>>>>>>> 1c9659ca
thiserror.workspace = true
codespan-reporting.workspace = true
dap.workspace = true
easy-repl = "0.2.1"
owo-colors = "3"
<<<<<<< HEAD
serde_json.workspace = true
=======
serde_json.workspace = true

[dev-dependencies]
assert_cmd = "2.0.12"
rexpect = "0.5.0"
test-binary = "3.0.1"
tempfile.workspace = true
>>>>>>> 1c9659ca
<|MERGE_RESOLUTION|>--- conflicted
+++ resolved
@@ -17,23 +17,15 @@
 noirc_printable_type.workspace = true
 noirc_errors.workspace = true
 noirc_driver.workspace = true
-<<<<<<< HEAD
-=======
-fm.workspace = true
->>>>>>> 1c9659ca
 thiserror.workspace = true
 codespan-reporting.workspace = true
 dap.workspace = true
 easy-repl = "0.2.1"
 owo-colors = "3"
-<<<<<<< HEAD
-serde_json.workspace = true
-=======
 serde_json.workspace = true
 
 [dev-dependencies]
 assert_cmd = "2.0.12"
 rexpect = "0.5.0"
 test-binary = "3.0.1"
-tempfile.workspace = true
->>>>>>> 1c9659ca
+tempfile.workspace = true