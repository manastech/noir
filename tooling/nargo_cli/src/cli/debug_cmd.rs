use std::path::PathBuf;

use acvm::acir::native_types::WitnessStack;
use acvm::FieldElement;
use bn254_blackbox_solver::Bn254BlackBoxSolver;
use clap::Args;

use fm::FileManager;
use nargo::constants::PROVER_INPUT_FILE;
use nargo::errors::CompileError;
use nargo::ops::{compile_program, compile_program_with_debug_instrumenter, report_errors};
use nargo::package::Package;
use nargo::workspace::Workspace;
use nargo::{insert_all_files_for_workspace_into_file_manager, parse_all};
use nargo_toml::{get_package_manifest, resolve_workspace_from_toml, PackageSelection};
use noirc_abi::input_parser::{Format, InputValue};
use noirc_abi::InputMap;
use noirc_driver::{
    file_manager_with_stdlib, CompileOptions, CompiledProgram, NOIR_ARTIFACT_VERSION_STRING,
};
use noirc_frontend::debug::DebugInstrumenter;
use noirc_frontend::graph::CrateName;
use noirc_frontend::hir::ParsedFiles;

use super::fs::{inputs::read_inputs_from_file, witness::save_witness_to_dir};
use super::NargoConfig;
use crate::errors::CliError;

/// Executes a circuit in debug mode
#[derive(Debug, Clone, Args)]
pub(crate) struct DebugCommand {
    /// Write the execution witness to named file
    witness_name: Option<String>,

    /// The name of the toml file which contains the inputs for the prover
    #[clap(long, short, default_value = PROVER_INPUT_FILE)]
    prover_name: String,

    /// The name of the package to execute
    #[clap(long)]
    package: Option<CrateName>,

    #[clap(flatten)]
    compile_options: CompileOptions,

    /// Force ACIR output (disabling instrumentation)
    #[clap(long)]
    acir_mode: bool,

    /// Disable vars debug instrumentation (enabled by default)
    #[clap(long)]
    skip_instrumentation: Option<bool>,
}

pub(crate) fn run(args: DebugCommand, config: NargoConfig) -> Result<(), CliError> {
    let acir_mode = args.acir_mode;
    let skip_instrumentation = args.skip_instrumentation.unwrap_or(acir_mode);

    let toml_path = get_package_manifest(&config.program_dir)?;
    let selection = args.package.map_or(PackageSelection::DefaultOrAll, PackageSelection::Selected);
    let workspace = resolve_workspace_from_toml(
        &toml_path,
        selection,
        Some(NOIR_ARTIFACT_VERSION_STRING.to_string()),
    )?;
    let target_dir = &workspace.target_directory_path();

    let Some(package) = workspace.into_iter().find(|p| p.is_binary()) else {
        println!(
            "No matching binary packages found in workspace. Only binary packages can be debugged."
        );
        return Ok(());
    };

    let compiled_program = compile_bin_package_for_debugging(
        &workspace,
        package,
        acir_mode,
        skip_instrumentation,
        args.compile_options.clone(),
    )?;

    let compiled_program =
        nargo::ops::transform_program(compiled_program, args.compile_options.expression_width);

    run_async(package, compiled_program, &args.prover_name, &args.witness_name, target_dir)
}

pub(crate) fn compile_bin_package_for_debugging(
    workspace: &Workspace,
    package: &Package,
    acir_mode: bool,
    skip_instrumentation: bool,
    compile_options: CompileOptions,
) -> Result<CompiledProgram, CompileError> {
    let mut workspace_file_manager = file_manager_with_stdlib(std::path::Path::new(""));
    insert_all_files_for_workspace_into_file_manager(workspace, &mut workspace_file_manager);
    let mut parsed_files = parse_all(&workspace_file_manager);

    let compile_options = CompileOptions {
        instrument_debug: !skip_instrumentation,
        force_brillig: !acir_mode,
        ..compile_options
    };

    let compilation_result = if !skip_instrumentation {
        let debug_state =
            instrument_package_files(&mut parsed_files, &workspace_file_manager, package);

        compile_program_with_debug_instrumenter(
            &workspace_file_manager,
            &parsed_files,
            package,
            &compile_options,
            None,
            debug_state,
        )
    } else {
        compile_program(&workspace_file_manager, &parsed_files, package, &compile_options, None)
    };

    report_errors(
        compilation_result,
        &workspace_file_manager,
        compile_options.deny_warnings,
        compile_options.silence_warnings,
    )
}

/// Add debugging instrumentation to all parsed files belonging to the package
/// being compiled
fn instrument_package_files(
    parsed_files: &mut ParsedFiles,
    file_manager: &FileManager,
    package: &Package,
) -> DebugInstrumenter {
    // Start off at the entry path and read all files in the parent directory.
    let entry_path_parent = package
        .entry_path
        .parent()
        .unwrap_or_else(|| panic!("The entry path is expected to be a single file within a directory and so should have a parent {:?}", package.entry_path));

    let mut debug_instrumenter = DebugInstrumenter::default();

    for (file_id, parsed_file) in parsed_files.iter_mut() {
        let file_path =
            file_manager.path(*file_id).expect("Parsed file ID not found in file manager");
        for ancestor in file_path.ancestors() {
            if ancestor == entry_path_parent {
                // file is in package
                debug_instrumenter.instrument_module(&mut parsed_file.0);
            }
        }
    }

    debug_instrumenter
}

fn run_async(
    package: &Package,
    program: CompiledProgram,
    prover_name: &str,
    witness_name: &Option<String>,
    target_dir: &PathBuf,
) -> Result<(), CliError> {
    use tokio::runtime::Builder;
    let runtime = Builder::new_current_thread().enable_all().build().unwrap();

    runtime.block_on(async {
        println!("[{}] Starting debugger", package.name);
        let (return_value, witness_stack) =
            debug_program_and_decode(program, package, prover_name)?;

        if let Some(solved_witness_stack) = witness_stack {
            println!("[{}] Circuit witness successfully solved", package.name);

            if let Some(return_value) = return_value {
                println!("[{}] Circuit output: {return_value:?}", package.name);
            }

            if let Some(witness_name) = witness_name {
                let witness_path =
                    save_witness_to_dir(solved_witness_stack, witness_name, target_dir)?;

                println!("[{}] Witness saved to {}", package.name, witness_path.display());
            }
        } else {
            println!("Debugger execution halted.");
        }

        Ok(())
    })
}

fn debug_program_and_decode(
    program: CompiledProgram,
    package: &Package,
    prover_name: &str,
) -> Result<(Option<InputValue>, Option<WitnessStack<FieldElement>>), CliError> {
    // Parse the initial witness values from Prover.toml
    let (inputs_map, _) =
        read_inputs_from_file(&package.root_dir, prover_name, Format::Toml, &program.abi)?;
<<<<<<< HEAD
    let public_abi = program.abi.clone().public_abi();
    let witness_stack = debug_program(program, &inputs_map)?;

    match witness_stack {
        Some(witness_stack) => {
            let main_witness = &witness_stack
                .peek()
                .expect("Should have at least one witness on the stack")
                .witness;
            let (_, return_value) = public_abi.decode(main_witness)?;
            Ok((return_value, Some(witness_stack)))
=======
    let solved_witness = debug_program(&program, &inputs_map)?;

    match solved_witness {
        Some(witness) => {
            let (_, return_value) = program.abi.decode(&witness)?;
            Ok((return_value, Some(witness)))
>>>>>>> 1c19dfff
        }
        None => Ok((None, None)),
    }
}

pub(crate) fn debug_program(
    compiled_program: CompiledProgram,
    inputs_map: &InputMap,
) -> Result<Option<WitnessStack<FieldElement>>, CliError> {
    let initial_witness = compiled_program.abi.encode(inputs_map, None)?;

    noir_debugger::run_repl_session(&Bn254BlackBoxSolver, compiled_program, initial_witness)
        .map_err(CliError::from)
}<|MERGE_RESOLUTION|>--- conflicted
+++ resolved
@@ -200,8 +200,6 @@
     // Parse the initial witness values from Prover.toml
     let (inputs_map, _) =
         read_inputs_from_file(&package.root_dir, prover_name, Format::Toml, &program.abi)?;
-<<<<<<< HEAD
-    let public_abi = program.abi.clone().public_abi();
     let witness_stack = debug_program(program, &inputs_map)?;
 
     match witness_stack {
@@ -210,16 +208,8 @@
                 .peek()
                 .expect("Should have at least one witness on the stack")
                 .witness;
-            let (_, return_value) = public_abi.decode(main_witness)?;
+            let (_, return_value) = program.abi.decode(main_witness)?;
             Ok((return_value, Some(witness_stack)))
-=======
-    let solved_witness = debug_program(&program, &inputs_map)?;
-
-    match solved_witness {
-        Some(witness) => {
-            let (_, return_value) = program.abi.decode(&witness)?;
-            Ok((return_value, Some(witness)))
->>>>>>> 1c19dfff
         }
         None => Ok((None, None)),
     }
