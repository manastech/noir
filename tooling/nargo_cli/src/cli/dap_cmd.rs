--- conflicted
+++ resolved
@@ -89,18 +89,11 @@
     generate_acir: bool,
     skip_instrumentation: bool,
 ) -> Result<(CompiledProgram, WitnessMap), LoadError> {
-<<<<<<< HEAD
     let workspace = find_workspace(project_folder, package)
         .ok_or(LoadError::Generic(workspace_not_found_error_msg(project_folder, package)))?;
-    let (np_language, opcode_support) = backend
-        .get_backend_info()
-        .map_err(|_| LoadError::Generic("Failed to get backend info".into()))?;
-=======
-    let workspace =
-        find_workspace(project_folder, package).ok_or(LoadError("Cannot open workspace"))?;
-    let expression_width =
-        backend.get_backend_info().map_err(|_| LoadError("Failed to get backend info"))?;
->>>>>>> 60c3c23e
+    let expression_width = backend
+      .get_backend_info()
+      .map_err(|_| LoadError::Generic("Failed to get backend info".into()))?;
     let package = workspace
         .into_iter()
         .find(|p| p.is_binary())
