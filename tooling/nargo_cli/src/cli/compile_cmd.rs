--- conflicted
+++ resolved
@@ -165,19 +165,12 @@
     workspace: &Workspace,
     package: &Package,
     compile_options: &CompileOptions,
-<<<<<<< HEAD
-    np_language: Language,
-    is_opcode_supported: &impl Fn(&Opcode) -> bool,
-) -> (FileManager, CompilationResult<CompiledProgram>) {
-    let (mut context, crate_id) = prepare_package(package);
+    expression_width: ExpressionWidth,
+) -> CompilationResult<CompiledProgram> {
+    let (mut context, crate_id) = prepare_package(file_manager, package);
     if compile_options.instrument_debug {
         context.instrument_debug = true;
     }
-=======
-    expression_width: ExpressionWidth,
-) -> CompilationResult<CompiledProgram> {
-    let (mut context, crate_id) = prepare_package(file_manager, package);
->>>>>>> 1c9659ca
 
     let program_artifact_path = workspace.package_build_path(package);
     let mut debug_artifact_path = program_artifact_path.clone();
