--- conflicted
+++ resolved
@@ -175,15 +175,10 @@
     np_language: Language,
     is_opcode_supported: &impl Fn(&Opcode) -> bool,
 ) -> (FileManager, CompilationResult<CompiledProgram>) {
-<<<<<<< HEAD
     let (mut context, crate_id) = prepare_package(package);
-=======
-    let (mut context, crate_id) =
-        prepare_package(package, Box::new(|path| std::fs::read_to_string(path)));
     if compile_options.instrument_debug {
         context.instrument_debug = true;
     }
->>>>>>> d78e641a
 
     let program_artifact_path = workspace.package_build_path(package);
     let mut debug_artifact_path = program_artifact_path.clone();
@@ -251,17 +246,12 @@
     (context.file_manager, Ok((optimized_contract, warnings)))
 }
 
-<<<<<<< HEAD
 fn save_program(
     program: CompiledProgram,
     package: &Package,
     circuit_dir: &Path,
     only_acir_opt: bool,
 ) {
-=======
-fn save_program(program: CompiledProgram, package: &Package, circuit_dir: &Path) {
-    let debug_artifact = DebugArtifact::from_program(&program);
->>>>>>> d78e641a
     let preprocessed_program = PreprocessedProgram {
         hash: program.hash,
         backend: String::from(BACKEND_IDENTIFIER),
@@ -269,7 +259,6 @@
         noir_version: program.noir_version,
         bytecode: program.circuit,
     };
-<<<<<<< HEAD
     if only_acir_opt {
         only_acir(&preprocessed_program, circuit_dir);
     } else {
@@ -282,11 +271,6 @@
         warnings: program.warnings,
     };
     let circuit_name: String = (&package.name).into();
-=======
-    let circuit_name: String = (&package.name).into();
-
-    save_program_to_file(&preprocessed_program, &package.name, circuit_dir);
->>>>>>> d78e641a
     save_debug_artifact_to_file(&debug_artifact, &circuit_name, circuit_dir);
 }
 
