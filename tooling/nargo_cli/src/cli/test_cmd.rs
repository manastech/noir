--- conflicted
+++ resolved
@@ -147,18 +147,14 @@
             .expect("Failed to write to stderr");
         writer.flush().expect("Failed to flush writer");
 
-<<<<<<< HEAD
-        match run_test(blackbox_solver, &mut context, test_function, show_output, compile_options) {
-=======
         match run_test(
             blackbox_solver,
-            &context,
+            &mut context,
             test_function,
             show_output,
             foreign_call_resolver_url,
             compile_options,
         ) {
->>>>>>> 1c9659ca
             TestStatus::Pass { .. } => {
                 writer
                     .set_color(ColorSpec::new().set_fg(Some(Color::Green)))
