--- conflicted
+++ resolved
@@ -80,16 +80,10 @@
 
             let test_result = run_test(
                 &state.solver,
-<<<<<<< HEAD
                 &mut context,
                 test_function,
                 false,
-=======
-                &context,
-                test_function,
-                false,
                 None,
->>>>>>> 1c9659ca
                 &CompileOptions::default(),
             );
             let result = match test_result {
