use crate::artifacts::debug::DebugVars;
use acvm::{
    acir::brillig::{ForeignCallParam, ForeignCallResult, Value},
    pwg::ForeignCallWaitInfo,
};
use iter_extended::vecmap;
use noirc_printable_type::{decode_string_value, ForeignCallError, PrintableValueDisplay};

pub trait ForeignCallExecutor {
    fn execute(
        &mut self,
        foreign_call: &ForeignCallWaitInfo,
    ) -> Result<ForeignCallResult, ForeignCallError>;

    fn execute_with_debug_vars(
        &mut self,
        foreign_call: &ForeignCallWaitInfo,
        debug_vars: &mut DebugVars,
    ) -> Result<ForeignCallResult, ForeignCallError>;
}

/// This enumeration represents the Brillig foreign calls that are natively supported by nargo.
/// After resolution of a foreign call, nargo will restart execution of the ACVM
pub(crate) enum ForeignCall {
    Print,
    DebugVarAssign,
    DebugVarDrop,
    DebugMemberAssign,
    DebugDerefAssign,
    Sequence,
    ReverseSequence,
    CreateMock,
    SetMockParams,
    SetMockReturns,
    SetMockTimes,
    ClearMock,
}

impl std::fmt::Display for ForeignCall {
    fn fmt(&self, f: &mut std::fmt::Formatter<'_>) -> std::fmt::Result {
        write!(f, "{}", self.name())
    }
}

impl ForeignCall {
    pub(crate) fn name(&self) -> &'static str {
        match self {
            ForeignCall::Print => "print",
            ForeignCall::DebugVarAssign => "__debug_var_assign",
            ForeignCall::DebugVarDrop => "__debug_var_drop",
            ForeignCall::DebugMemberAssign => "__debug_member_assign",
            ForeignCall::DebugDerefAssign => "__debug_deref_assign",
            ForeignCall::Sequence => "get_number_sequence",
            ForeignCall::ReverseSequence => "get_reverse_number_sequence",
            ForeignCall::CreateMock => "create_mock",
            ForeignCall::SetMockParams => "set_mock_params",
            ForeignCall::SetMockReturns => "set_mock_returns",
            ForeignCall::SetMockTimes => "set_mock_times",
            ForeignCall::ClearMock => "clear_mock",
        }
    }

    pub(crate) fn lookup(op_name: &str) -> Option<ForeignCall> {
        match op_name {
            "print" => Some(ForeignCall::Print),
            "__debug_var_assign" => Some(ForeignCall::DebugVarAssign),
            "__debug_var_drop" => Some(ForeignCall::DebugVarDrop),
            "__debug_member_assign" => Some(ForeignCall::DebugMemberAssign),
            "__debug_deref_assign" => Some(ForeignCall::DebugDerefAssign),
            "get_number_sequence" => Some(ForeignCall::Sequence),
            "get_reverse_number_sequence" => Some(ForeignCall::ReverseSequence),
            "create_mock" => Some(ForeignCall::CreateMock),
            "set_mock_params" => Some(ForeignCall::SetMockParams),
            "set_mock_returns" => Some(ForeignCall::SetMockReturns),
            "set_mock_times" => Some(ForeignCall::SetMockTimes),
            "clear_mock" => Some(ForeignCall::ClearMock),
            _ => None,
        }
    }
}

/// This struct represents an oracle mock. It can be used for testing programs that use oracles.
#[derive(Debug, PartialEq, Eq, Clone)]
struct MockedCall {
    /// The id of the mock, used to update or remove it
    id: usize,
    /// The oracle it's mocking
    name: String,
    /// Optionally match the parameters
    params: Option<Vec<ForeignCallParam>>,
    /// The result to return when this mock is called
    result: ForeignCallResult,
    /// How many times should this mock be called before it is removed
    times_left: Option<u64>,
}

impl MockedCall {
    fn new(id: usize, name: String) -> Self {
        Self {
            id,
            name,
            params: None,
            result: ForeignCallResult { values: vec![] },
            times_left: None,
        }
    }
}

impl MockedCall {
    fn matches(&self, name: &str, params: &Vec<ForeignCallParam>) -> bool {
        self.name == name && (self.params.is_none() || self.params.as_ref() == Some(params))
    }
}

#[derive(Debug, Default)]
pub struct DefaultForeignCallExecutor {
    /// Mocks have unique ids used to identify them in Noir, allowing to update or remove them.
    last_mock_id: usize,
    /// The registered mocks
    mocked_responses: Vec<MockedCall>,
    /// Whether to print [`ForeignCall::Print`] output.
    show_output: bool,
}

impl DefaultForeignCallExecutor {
    pub fn new(show_output: bool) -> Self {
        DefaultForeignCallExecutor { show_output, ..DefaultForeignCallExecutor::default() }
    }

    fn extract_mock_id(
        foreign_call_inputs: &[ForeignCallParam],
    ) -> Result<(usize, &[ForeignCallParam]), ForeignCallError> {
        let (id, params) =
            foreign_call_inputs.split_first().ok_or(ForeignCallError::MissingForeignCallInputs)?;
        Ok((id.unwrap_value().to_usize(), params))
    }

    fn find_mock_by_id(&mut self, id: usize) -> Option<&mut MockedCall> {
        self.mocked_responses.iter_mut().find(|response| response.id == id)
    }

    fn parse_string(param: &ForeignCallParam) -> String {
        let fields: Vec<_> = param.values().into_iter().map(|value| value.to_field()).collect();
        decode_string_value(&fields)
    }

    fn execute_print(foreign_call_inputs: &[ForeignCallParam]) -> Result<(), ForeignCallError> {
        let skip_newline = foreign_call_inputs[0].unwrap_value().is_zero();
        let display_values: PrintableValueDisplay = foreign_call_inputs
            .split_first()
            .ok_or(ForeignCallError::MissingForeignCallInputs)?
            .1
            .try_into()?;
        print!("{display_values}{}", if skip_newline { "" } else { "\n" });
        Ok(())
    }

    fn execute_optional_debug_vars(
        &mut self,
        foreign_call: &ForeignCallWaitInfo,
        debug_vars: Option<&mut DebugVars>,
    ) -> Result<ForeignCallResult, ForeignCallError> {
        let foreign_call_name = foreign_call.function.as_str();
        match ForeignCall::lookup(foreign_call_name) {
            Some(ForeignCall::Print) => {
                if self.show_output {
                    Self::execute_print(&foreign_call.inputs)?;
                }
                Ok(ForeignCallResult { values: vec![] })
            }
            Some(ForeignCall::DebugVarAssign) => {
                let fcp_var_id = &foreign_call.inputs[0];
                let fcp_value = &foreign_call.inputs[1];
                if let (
                    Some(ds),
                    ForeignCallParam::Single(var_id_value),
                ) = (debug_vars, fcp_var_id)
                {
                    let var_id = var_id_value.to_u128() as u32;
                    ds.assign(var_id, &fcp_value.values());
                }
                Ok(ForeignCallResult { values: vec![] })
            }
            Some(ForeignCall::DebugVarDrop) => {
                let fcp_var_id = &foreign_call.inputs[0];
                if let (Some(ds), ForeignCallParam::Single(var_id_value)) = (debug_vars, fcp_var_id)
                {
                    let var_id = var_id_value.to_u128() as u32;
                    ds.drop(var_id);
                }
                Ok(ForeignCallResult { values: vec![] })
            }
            Some(ForeignCall::DebugMemberAssign) => {
                if let (
                    Some(ds),
<<<<<<< HEAD
                    ForeignCallParam::Single(var_id_value),
                    ForeignCallParam::Array(indexes_value),
                    ForeignCallParam::Single(_value),
                ) = (debug_vars, fcp_var_id, fcp_indexes, fcp_value)
=======
                    Some(ForeignCallParam::Single(var_id_value)),
                    Some(fcp_value@ForeignCallParam::Single(value)),
                    Some(ForeignCallParam::Single(indexes_len_value)),
                ) = (
                    debug_vars,
                    foreign_call.inputs.get(0),
                    foreign_call.inputs.get(1),
                    foreign_call.inputs.get(2),
                )
>>>>>>> 13b64b0f
                {
                    let indexes_value: Vec<u32> = (0..indexes_len_value.to_u128() as usize)
                        .map(|i| {
                            foreign_call.inputs.get(3+i)
                                .and_then(|fcp_v| {
                                    if let ForeignCallParam::Single(v) = fcp_v {
                                        Some(v.to_u128() as u32)
                                    } else { None }
                                })
                                .expect("expected index not defined")
                        })
                        .collect();
                    let var_id = var_id_value.to_u128() as u32;
                    let len = indexes_len_value.to_u128() as usize;
                    let indexes: Vec<u32> = indexes_value[0..len].to_vec();
                    ds.assign_field(var_id, indexes, &fcp_value.values());
                }
                Ok(ForeignCallResult { values: vec![] })
            }
            Some(ForeignCall::DebugDerefAssign) => {
                let fcp_var_id = &foreign_call.inputs[0];
                let fcp_value = &foreign_call.inputs[1];
                if let (
                    Some(ds),
                    ForeignCallParam::Single(var_id_value),
                ) = (debug_vars, fcp_var_id)
                {
                    let var_id = var_id_value.to_u128() as u32;
                    ds.assign_deref(var_id, &fcp_value.values());
                }
                Ok(ForeignCallResult { values: vec![] })
            }
            Some(ForeignCall::Sequence) => {
                let sequence_length: u128 =
                    foreign_call.inputs[0].unwrap_value().to_field().to_u128();
                let sequence = vecmap(0..sequence_length, Value::from);

                Ok(ForeignCallResult {
                    values: vec![
                        ForeignCallParam::Single(sequence_length.into()),
                        ForeignCallParam::Array(sequence),
                    ],
                })
            }
            Some(ForeignCall::ReverseSequence) => {
                let sequence_length: u128 =
                    foreign_call.inputs[0].unwrap_value().to_field().to_u128();
                let sequence = vecmap((0..sequence_length).rev(), Value::from);

                Ok(ForeignCallResult {
                    values: vec![
                        ForeignCallParam::Single(sequence_length.into()),
                        ForeignCallParam::Array(sequence),
                    ],
                })
            }
            Some(ForeignCall::CreateMock) => {
                let mock_oracle_name = Self::parse_string(&foreign_call.inputs[0]);
                assert!(ForeignCall::lookup(&mock_oracle_name).is_none());
                let id = self.last_mock_id;
                self.mocked_responses.push(MockedCall::new(id, mock_oracle_name));
                self.last_mock_id += 1;

                Ok(ForeignCallResult { values: vec![Value::from(id).into()] })
            }
            Some(ForeignCall::SetMockParams) => {
                let (id, params) = Self::extract_mock_id(&foreign_call.inputs)?;
                self.find_mock_by_id(id)
                    .unwrap_or_else(|| panic!("Unknown mock id {}", id))
                    .params = Some(params.to_vec());

                Ok(ForeignCallResult { values: vec![] })
            }
            Some(ForeignCall::SetMockReturns) => {
                let (id, params) = Self::extract_mock_id(&foreign_call.inputs)?;
                self.find_mock_by_id(id)
                    .unwrap_or_else(|| panic!("Unknown mock id {}", id))
                    .result = ForeignCallResult { values: params.to_vec() };

                Ok(ForeignCallResult { values: vec![] })
            }
            Some(ForeignCall::SetMockTimes) => {
                let (id, params) = Self::extract_mock_id(&foreign_call.inputs)?;
                let times = params[0]
                    .unwrap_value()
                    .to_field()
                    .try_to_u64()
                    .expect("Invalid bit size of times");

                self.find_mock_by_id(id)
                    .unwrap_or_else(|| panic!("Unknown mock id {}", id))
                    .times_left = Some(times);

                Ok(ForeignCallResult { values: vec![] })
            }
            Some(ForeignCall::ClearMock) => {
                let (id, _) = Self::extract_mock_id(&foreign_call.inputs)?;
                self.mocked_responses.retain(|response| response.id != id);
                Ok(ForeignCallResult { values: vec![] })
            }
            None => {
                let response_position = self
                    .mocked_responses
                    .iter()
                    .position(|response| response.matches(foreign_call_name, &foreign_call.inputs))
                    .unwrap_or_else(|| panic!("Unknown foreign call {}", foreign_call_name));

                let mock = self
                    .mocked_responses
                    .get_mut(response_position)
                    .expect("Invalid position of mocked response");
                let result = mock.result.values.clone();

                if let Some(times_left) = &mut mock.times_left {
                    *times_left -= 1;
                    if *times_left == 0 {
                        self.mocked_responses.remove(response_position);
                    }
                }

                Ok(ForeignCallResult { values: result })
            }
        }
    }
}

impl ForeignCallExecutor for DefaultForeignCallExecutor {
    fn execute(
        &mut self,
        foreign_call: &ForeignCallWaitInfo,
    ) -> Result<ForeignCallResult, ForeignCallError> {
        self.execute_optional_debug_vars(foreign_call, None)
    }

    fn execute_with_debug_vars(
        &mut self,
        foreign_call: &ForeignCallWaitInfo,
        debug_vars: &mut DebugVars,
    ) -> Result<ForeignCallResult, ForeignCallError> {
        self.execute_optional_debug_vars(foreign_call, Some(debug_vars))
    }
}<|MERGE_RESOLUTION|>--- conflicted
+++ resolved
@@ -193,14 +193,8 @@
             Some(ForeignCall::DebugMemberAssign) => {
                 if let (
                     Some(ds),
-<<<<<<< HEAD
-                    ForeignCallParam::Single(var_id_value),
-                    ForeignCallParam::Array(indexes_value),
-                    ForeignCallParam::Single(_value),
-                ) = (debug_vars, fcp_var_id, fcp_indexes, fcp_value)
-=======
                     Some(ForeignCallParam::Single(var_id_value)),
-                    Some(fcp_value@ForeignCallParam::Single(value)),
+                    Some(fcp_value@ForeignCallParam::Single(_value)),
                     Some(ForeignCallParam::Single(indexes_len_value)),
                 ) = (
                     debug_vars,
@@ -208,7 +202,6 @@
                     foreign_call.inputs.get(1),
                     foreign_call.inputs.get(2),
                 )
->>>>>>> 13b64b0f
                 {
                     let indexes_value: Vec<u32> = (0..indexes_len_value.to_u128() as usize)
                         .map(|i| {
