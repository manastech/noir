use crate::artifacts::debug::DebugVars;
use acvm::{
    acir::brillig::{ForeignCallParam, ForeignCallResult, Value},
    pwg::ForeignCallWaitInfo,
};
use iter_extended::vecmap;
use noirc_printable_type::{decode_string_value, ForeignCallError, PrintableValueDisplay};

pub trait ForeignCallExecutor {
    fn execute(
        &mut self,
        foreign_call: &ForeignCallWaitInfo,
    ) -> Result<ForeignCallResult, ForeignCallError>;
    fn execute_with_debug_vars(
        &mut self,
        foreign_call: &ForeignCallWaitInfo,
        debug_vars: &mut DebugVars,
    ) -> Result<ForeignCallResult, ForeignCallError>;
}

/// This enumeration represents the Brillig foreign calls that are natively supported by nargo.
/// After resolution of a foreign call, nargo will restart execution of the ACVM
pub(crate) enum ForeignCall {
<<<<<<< HEAD
    Println,
    DebugVarAssign,
    DebugVarDrop,
    DebugMemberAssign,
    DebugDerefAssign,
    Sequence,
    ReverseSequence,
=======
    Print,
>>>>>>> 46632a8c
    CreateMock,
    SetMockParams,
    SetMockReturns,
    SetMockTimes,
    ClearMock,
}

impl std::fmt::Display for ForeignCall {
    fn fmt(&self, f: &mut std::fmt::Formatter<'_>) -> std::fmt::Result {
        write!(f, "{}", self.name())
    }
}

impl ForeignCall {
    pub(crate) fn name(&self) -> &'static str {
        match self {
<<<<<<< HEAD
            ForeignCall::Println => "println",
            ForeignCall::DebugVarAssign => "__debug_var_assign",
            ForeignCall::DebugVarDrop => "__debug_var_drop",
            ForeignCall::DebugMemberAssign => "__debug_member_assign",
            ForeignCall::DebugDerefAssign => "__debug_deref_assign",
            ForeignCall::Sequence => "get_number_sequence",
            ForeignCall::ReverseSequence => "get_reverse_number_sequence",
=======
            ForeignCall::Print => "print",
>>>>>>> 46632a8c
            ForeignCall::CreateMock => "create_mock",
            ForeignCall::SetMockParams => "set_mock_params",
            ForeignCall::SetMockReturns => "set_mock_returns",
            ForeignCall::SetMockTimes => "set_mock_times",
            ForeignCall::ClearMock => "clear_mock",
        }
    }

    pub(crate) fn lookup(op_name: &str) -> Option<ForeignCall> {
        match op_name {
<<<<<<< HEAD
            "println" => Some(ForeignCall::Println),
            "__debug_var_assign" => Some(ForeignCall::DebugVarAssign),
            "__debug_var_drop" => Some(ForeignCall::DebugVarDrop),
            "__debug_member_assign" => Some(ForeignCall::DebugMemberAssign),
            "__debug_deref_assign" => Some(ForeignCall::DebugDerefAssign),
            "get_number_sequence" => Some(ForeignCall::Sequence),
            "get_reverse_number_sequence" => Some(ForeignCall::ReverseSequence),
=======
            "print" => Some(ForeignCall::Print),
>>>>>>> 46632a8c
            "create_mock" => Some(ForeignCall::CreateMock),
            "set_mock_params" => Some(ForeignCall::SetMockParams),
            "set_mock_returns" => Some(ForeignCall::SetMockReturns),
            "set_mock_times" => Some(ForeignCall::SetMockTimes),
            "clear_mock" => Some(ForeignCall::ClearMock),
            _ => None,
        }
    }
}

/// This struct represents an oracle mock. It can be used for testing programs that use oracles.
#[derive(Debug, PartialEq, Eq, Clone)]
struct MockedCall {
    /// The id of the mock, used to update or remove it
    id: usize,
    /// The oracle it's mocking
    name: String,
    /// Optionally match the parameters
    params: Option<Vec<ForeignCallParam>>,
    /// The result to return when this mock is called
    result: ForeignCallResult,
    /// How many times should this mock be called before it is removed
    times_left: Option<u64>,
}

impl MockedCall {
    fn new(id: usize, name: String) -> Self {
        Self {
            id,
            name,
            params: None,
            result: ForeignCallResult { values: vec![] },
            times_left: None,
        }
    }
}

impl MockedCall {
    fn matches(&self, name: &str, params: &Vec<ForeignCallParam>) -> bool {
        self.name == name && (self.params.is_none() || self.params.as_ref() == Some(params))
    }
}

#[derive(Debug, Default)]
pub struct DefaultForeignCallExecutor {
    /// Mocks have unique ids used to identify them in Noir, allowing to update or remove them.
    last_mock_id: usize,
    /// The registered mocks
    mocked_responses: Vec<MockedCall>,
    /// Whether to print [`ForeignCall::Print`] output.
    show_output: bool,
}

impl DefaultForeignCallExecutor {
    pub fn new(show_output: bool) -> Self {
        DefaultForeignCallExecutor { show_output, ..DefaultForeignCallExecutor::default() }
    }

<<<<<<< HEAD
    fn execute_optional_debug_vars(
=======
    fn execute_print(foreign_call_inputs: &[ForeignCallParam]) -> Result<(), ForeignCallError> {
        let skip_newline = foreign_call_inputs[0].unwrap_value().is_zero();
        let display_values: PrintableValueDisplay = foreign_call_inputs
            .split_first()
            .ok_or(ForeignCallError::MissingForeignCallInputs)?
            .1
            .try_into()?;
        print!("{display_values}{}", if skip_newline { "" } else { "\n" });
        Ok(())
    }
}

impl ForeignCallExecutor for DefaultForeignCallExecutor {
    fn execute(
>>>>>>> 46632a8c
        &mut self,
        foreign_call: &ForeignCallWaitInfo,
        debug_vars: Option<&mut DebugVars>,
    ) -> Result<ForeignCallResult, ForeignCallError> {
        let foreign_call_name = foreign_call.function.as_str();
        match ForeignCall::lookup(foreign_call_name) {
            Some(ForeignCall::Print) => {
                if self.show_output {
                    Self::execute_print(&foreign_call.inputs)?;
                }
                Ok(ForeignCallResult { values: vec![] })
            }
            Some(ForeignCall::DebugVarAssign) => {
                let fcp_var_id = &foreign_call.inputs[0];
                let fcp_value = &foreign_call.inputs[1];
                if let (
                    Some(ds),
                    ForeignCallParam::Single(var_id_value),
                ) = (debug_vars, fcp_var_id)
                {
                    let var_id = var_id_value.to_u128() as u32;
                    ds.assign(var_id, &fcp_value.values());
                }
                Ok(ForeignCallResult { values: vec![] })
            }
            Some(ForeignCall::DebugVarDrop) => {
                let fcp_var_id = &foreign_call.inputs[0];
                if let (Some(ds), ForeignCallParam::Single(var_id_value)) = (debug_vars, fcp_var_id)
                {
                    let var_id = var_id_value.to_u128() as u32;
                    ds.drop(var_id);
                }
                Ok(ForeignCallResult { values: vec![] })
            }
            Some(ForeignCall::DebugMemberAssign) => {
                let fcp_var_id = &foreign_call.inputs[0];
                let fcp_indexes = &foreign_call.inputs[1];
                let fcp_value = &foreign_call.inputs[2];
                if let (
                    Some(ds),
                    ForeignCallParam::Single(var_id_value),
                    ForeignCallParam::Array(indexes_value),
                    ForeignCallParam::Single(_value),
                ) = (debug_vars, fcp_var_id, fcp_indexes, fcp_value)
                {
                    let var_id = var_id_value.to_u128() as u32;
                    let indexes: Vec<u32> = indexes_value.iter().map(|v| v.to_u128() as u32).collect();
                    ds.assign_field(var_id, indexes, &fcp_value.values());
                }
                Ok(ForeignCallResult { values: vec![] })
            }
            Some(ForeignCall::DebugDerefAssign) => {
                let fcp_var_id = &foreign_call.inputs[0];
                let fcp_value = &foreign_call.inputs[1];
                if let (
                    Some(ds),
                    ForeignCallParam::Single(var_id_value),
                ) = (debug_vars, fcp_var_id)
                {
                    let var_id = var_id_value.to_u128() as u32;
                    ds.assign_deref(var_id, &fcp_value.values());
                }
                Ok(ForeignCallResult { values: vec![] })
            }
            Some(ForeignCall::Sequence) => {
                let sequence_length: u128 =
                    foreign_call.inputs[0].unwrap_value().to_field().to_u128();
                let sequence = vecmap(0..sequence_length, Value::from);

                Ok(ForeignCallResult {
                    values: vec![
                        ForeignCallParam::Single(sequence_length.into()),
                        ForeignCallParam::Array(sequence),
                    ],
                })
            }
            Some(ForeignCall::ReverseSequence) => {
                let sequence_length: u128 =
                    foreign_call.inputs[0].unwrap_value().to_field().to_u128();
                let sequence = vecmap((0..sequence_length).rev(), Value::from);

                Ok(ForeignCallResult {
                    values: vec![
                        ForeignCallParam::Single(sequence_length.into()),
                        ForeignCallParam::Array(sequence),
                    ],
                })
            }
            Some(ForeignCall::CreateMock) => {
                let mock_oracle_name = Self::parse_string(&foreign_call.inputs[0]);
                assert!(ForeignCall::lookup(&mock_oracle_name).is_none());
                let id = self.last_mock_id;
                self.mocked_responses.push(MockedCall::new(id, mock_oracle_name));
                self.last_mock_id += 1;

                Ok(ForeignCallResult { values: vec![Value::from(id).into()] })
            }
            Some(ForeignCall::SetMockParams) => {
                let (id, params) = Self::extract_mock_id(&foreign_call.inputs)?;
                self.find_mock_by_id(id)
                    .unwrap_or_else(|| panic!("Unknown mock id {}", id))
                    .params = Some(params.to_vec());

                Ok(ForeignCallResult { values: vec![] })
            }
            Some(ForeignCall::SetMockReturns) => {
                let (id, params) = Self::extract_mock_id(&foreign_call.inputs)?;
                self.find_mock_by_id(id)
                    .unwrap_or_else(|| panic!("Unknown mock id {}", id))
                    .result = ForeignCallResult { values: params.to_vec() };

                Ok(ForeignCallResult { values: vec![] })
            }
            Some(ForeignCall::SetMockTimes) => {
                let (id, params) = Self::extract_mock_id(&foreign_call.inputs)?;
                let times = params[0]
                    .unwrap_value()
                    .to_field()
                    .try_to_u64()
                    .expect("Invalid bit size of times");

                self.find_mock_by_id(id)
                    .unwrap_or_else(|| panic!("Unknown mock id {}", id))
                    .times_left = Some(times);

                Ok(ForeignCallResult { values: vec![] })
            }
            Some(ForeignCall::ClearMock) => {
                let (id, _) = Self::extract_mock_id(&foreign_call.inputs)?;
                self.mocked_responses.retain(|response| response.id != id);
                Ok(ForeignCallResult { values: vec![] })
            }
            None => {
                let response_position = self
                    .mocked_responses
                    .iter()
                    .position(|response| response.matches(foreign_call_name, &foreign_call.inputs))
                    .unwrap_or_else(|| panic!("Unknown foreign call {}", foreign_call_name));

                let mock = self
                    .mocked_responses
                    .get_mut(response_position)
                    .expect("Invalid position of mocked response");
                let result = mock.result.values.clone();

                if let Some(times_left) = &mut mock.times_left {
                    *times_left -= 1;
                    if *times_left == 0 {
                        self.mocked_responses.remove(response_position);
                    }
                }

                Ok(ForeignCallResult { values: result })
            }
        }
    }
}

impl DefaultForeignCallExecutor {
    fn extract_mock_id(
        foreign_call_inputs: &[ForeignCallParam],
    ) -> Result<(usize, &[ForeignCallParam]), ForeignCallError> {
        let (id, params) =
            foreign_call_inputs.split_first().ok_or(ForeignCallError::MissingForeignCallInputs)?;
        Ok((id.unwrap_value().to_usize(), params))
    }

    fn find_mock_by_id(&mut self, id: usize) -> Option<&mut MockedCall> {
        self.mocked_responses.iter_mut().find(|response| response.id == id)
    }

    fn parse_string(param: &ForeignCallParam) -> String {
        let fields: Vec<_> = param.values().into_iter().map(|value| value.to_field()).collect();
        decode_string_value(&fields)
    }

    fn execute_println(foreign_call_inputs: &[ForeignCallParam]) -> Result<(), ForeignCallError> {
        let display_values: PrintableValueDisplay = foreign_call_inputs.try_into()?;
        println!("{display_values}");
        Ok(())
    }
}

impl ForeignCallExecutor for DefaultForeignCallExecutor {
    fn execute(
        &mut self,
        foreign_call: &ForeignCallWaitInfo,
    ) -> Result<ForeignCallResult, ForeignCallError> {
        self.execute_optional_debug_vars(foreign_call, None)
    }

    fn execute_with_debug_vars(
        &mut self,
        foreign_call: &ForeignCallWaitInfo,
        debug_vars: &mut DebugVars,
    ) -> Result<ForeignCallResult, ForeignCallError> {
        self.execute_optional_debug_vars(foreign_call, Some(debug_vars))
    }
}<|MERGE_RESOLUTION|>--- conflicted
+++ resolved
@@ -21,17 +21,13 @@
 /// This enumeration represents the Brillig foreign calls that are natively supported by nargo.
 /// After resolution of a foreign call, nargo will restart execution of the ACVM
 pub(crate) enum ForeignCall {
-<<<<<<< HEAD
-    Println,
     DebugVarAssign,
     DebugVarDrop,
     DebugMemberAssign,
     DebugDerefAssign,
     Sequence,
     ReverseSequence,
-=======
     Print,
->>>>>>> 46632a8c
     CreateMock,
     SetMockParams,
     SetMockReturns,
@@ -48,17 +44,13 @@
 impl ForeignCall {
     pub(crate) fn name(&self) -> &'static str {
         match self {
-<<<<<<< HEAD
-            ForeignCall::Println => "println",
             ForeignCall::DebugVarAssign => "__debug_var_assign",
             ForeignCall::DebugVarDrop => "__debug_var_drop",
             ForeignCall::DebugMemberAssign => "__debug_member_assign",
             ForeignCall::DebugDerefAssign => "__debug_deref_assign",
             ForeignCall::Sequence => "get_number_sequence",
             ForeignCall::ReverseSequence => "get_reverse_number_sequence",
-=======
             ForeignCall::Print => "print",
->>>>>>> 46632a8c
             ForeignCall::CreateMock => "create_mock",
             ForeignCall::SetMockParams => "set_mock_params",
             ForeignCall::SetMockReturns => "set_mock_returns",
@@ -69,17 +61,13 @@
 
     pub(crate) fn lookup(op_name: &str) -> Option<ForeignCall> {
         match op_name {
-<<<<<<< HEAD
-            "println" => Some(ForeignCall::Println),
             "__debug_var_assign" => Some(ForeignCall::DebugVarAssign),
             "__debug_var_drop" => Some(ForeignCall::DebugVarDrop),
             "__debug_member_assign" => Some(ForeignCall::DebugMemberAssign),
             "__debug_deref_assign" => Some(ForeignCall::DebugDerefAssign),
             "get_number_sequence" => Some(ForeignCall::Sequence),
             "get_reverse_number_sequence" => Some(ForeignCall::ReverseSequence),
-=======
             "print" => Some(ForeignCall::Print),
->>>>>>> 46632a8c
             "create_mock" => Some(ForeignCall::CreateMock),
             "set_mock_params" => Some(ForeignCall::SetMockParams),
             "set_mock_returns" => Some(ForeignCall::SetMockReturns),
@@ -138,24 +126,7 @@
         DefaultForeignCallExecutor { show_output, ..DefaultForeignCallExecutor::default() }
     }
 
-<<<<<<< HEAD
     fn execute_optional_debug_vars(
-=======
-    fn execute_print(foreign_call_inputs: &[ForeignCallParam]) -> Result<(), ForeignCallError> {
-        let skip_newline = foreign_call_inputs[0].unwrap_value().is_zero();
-        let display_values: PrintableValueDisplay = foreign_call_inputs
-            .split_first()
-            .ok_or(ForeignCallError::MissingForeignCallInputs)?
-            .1
-            .try_into()?;
-        print!("{display_values}{}", if skip_newline { "" } else { "\n" });
-        Ok(())
-    }
-}
-
-impl ForeignCallExecutor for DefaultForeignCallExecutor {
-    fn execute(
->>>>>>> 46632a8c
         &mut self,
         foreign_call: &ForeignCallWaitInfo,
         debug_vars: Option<&mut DebugVars>,
@@ -171,10 +142,7 @@
             Some(ForeignCall::DebugVarAssign) => {
                 let fcp_var_id = &foreign_call.inputs[0];
                 let fcp_value = &foreign_call.inputs[1];
-                if let (
-                    Some(ds),
-                    ForeignCallParam::Single(var_id_value),
-                ) = (debug_vars, fcp_var_id)
+                if let (Some(ds), ForeignCallParam::Single(var_id_value)) = (debug_vars, fcp_var_id)
                 {
                     let var_id = var_id_value.to_u128() as u32;
                     ds.assign(var_id, &fcp_value.values());
@@ -202,7 +170,8 @@
                 ) = (debug_vars, fcp_var_id, fcp_indexes, fcp_value)
                 {
                     let var_id = var_id_value.to_u128() as u32;
-                    let indexes: Vec<u32> = indexes_value.iter().map(|v| v.to_u128() as u32).collect();
+                    let indexes: Vec<u32> =
+                        indexes_value.iter().map(|v| v.to_u128() as u32).collect();
                     ds.assign_field(var_id, indexes, &fcp_value.values());
                 }
                 Ok(ForeignCallResult { values: vec![] })
@@ -210,10 +179,7 @@
             Some(ForeignCall::DebugDerefAssign) => {
                 let fcp_var_id = &foreign_call.inputs[0];
                 let fcp_value = &foreign_call.inputs[1];
-                if let (
-                    Some(ds),
-                    ForeignCallParam::Single(var_id_value),
-                ) = (debug_vars, fcp_var_id)
+                if let (Some(ds), ForeignCallParam::Single(var_id_value)) = (debug_vars, fcp_var_id)
                 {
                     let var_id = var_id_value.to_u128() as u32;
                     ds.assign_deref(var_id, &fcp_value.values());
@@ -332,9 +298,14 @@
         decode_string_value(&fields)
     }
 
-    fn execute_println(foreign_call_inputs: &[ForeignCallParam]) -> Result<(), ForeignCallError> {
-        let display_values: PrintableValueDisplay = foreign_call_inputs.try_into()?;
-        println!("{display_values}");
+    fn execute_print(foreign_call_inputs: &[ForeignCallParam]) -> Result<(), ForeignCallError> {
+        let skip_newline = foreign_call_inputs[0].unwrap_value().is_zero();
+        let display_values: PrintableValueDisplay = foreign_call_inputs
+            .split_first()
+            .ok_or(ForeignCallError::MissingForeignCallInputs)?
+            .1
+            .try_into()?;
+        print!("{display_values}{}", if skip_newline { "" } else { "\n" });
         Ok(())
     }
 }
