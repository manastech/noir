--- conflicted
+++ resolved
@@ -7,17 +7,13 @@
 pub use self::transform::{transform_contract, transform_program};
 
 pub use self::execute::{execute_program, execute_program_with_profiling};
-<<<<<<< HEAD
+pub use self::fuzz::{
+    FuzzExecutionConfig, FuzzFolderConfig, FuzzingRunStatus, run_fuzzing_harness,
+};
 pub use self::test::{
     TestStatus, check_expected_failure_message, run_test, test_status_program_compile_fail,
     test_status_program_compile_pass,
 };
-=======
-pub use self::fuzz::{
-    FuzzExecutionConfig, FuzzFolderConfig, FuzzingRunStatus, run_fuzzing_harness,
-};
-pub use self::test::{TestStatus, run_test};
->>>>>>> 25fd5c22
 
 mod check;
 mod compile;
