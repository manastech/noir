--- conflicted
+++ resolved
@@ -77,31 +77,30 @@
                         panic!("type/array length mismatch")
                     }
                     (array.get_mut(*index as usize).unwrap(), &*Box::leak(typ.clone()))
-<<<<<<< HEAD
                 }
-                (PrintableValue::Struct(field_map), PrintableType::Struct { name: _, fields }) => {
+                (
+                    PrintableValue::Struct(field_map),
+                    PrintableType::Struct { name: _name, fields },
+                ) => {
                     if *index as usize >= fields.len() {
                         panic!("unexpected field index past struct field length")
                     }
                     let (key, typ) = fields.get(*index as usize).unwrap();
                     (field_map.get_mut(key).unwrap(), typ)
                 }
-=======
-                },
-                (PrintableValue::Struct(field_map), PrintableType::Struct { name: _name, fields }) => {
-                    if *index as usize >= fields.len() { panic!("unexpected field index past struct field length") }
-                    let (key,typ) = fields.get(*index as usize).unwrap();
-                    (field_map.get_mut(key).unwrap(), typ)
-                },
                 (PrintableValue::Vec(array), PrintableType::Tuple { types }) => {
                     if *index >= types.len() as u32 {
-                        panic!("unexpected field index ({index}) past tuple length ({})", types.len());
+                        panic!(
+                            "unexpected field index ({index}) past tuple length ({})",
+                            types.len()
+                        );
                     }
-                    if types.len() != array.len() { panic!("type/array length mismatch") }
+                    if types.len() != array.len() {
+                        panic!("type/array length mismatch")
+                    }
                     let typ = types.get(*index as usize).unwrap();
                     (array.get_mut(*index as usize).unwrap(), typ)
-                },
->>>>>>> 488a5bb6
+                }
                 _ => {
                     panic!("unexpected assign field of {cursor_type:?} type");
                 }
@@ -141,29 +140,18 @@
             if values.len() as u64 != *length {
                 panic!["array type length ({}) != value length ({})", length, values.len()];
             }
-<<<<<<< HEAD
             PrintableValue::Vec(values.iter().map(|v| create_value(typ, &[*v])).collect())
+        }
+        PrintableType::Tuple { types } => {
+            let default_value = 0u128.into();
+            let padded_values = values.iter().chain(std::iter::repeat(&default_value));
+            PrintableValue::Vec(
+                types.iter().zip(padded_values).map(|(typ, v)| create_value(typ, &[*v])).collect(),
+            )
         }
         PrintableType::Struct { name: _name, fields } => PrintableValue::Struct(
             fields
                 .iter()
-=======
-            PrintableValue::Vec(values.iter()
-                .map(|v| create_value(typ, &[*v]))
-                .collect()
-            )
-        },
-        PrintableType::Tuple { types } => {
-            let default_value = 0u128.into();
-            let padded_values = values.iter().chain(std::iter::repeat(&default_value));
-            PrintableValue::Vec(types.iter().zip(padded_values)
-                .map(|(typ,v)| create_value(typ, &[*v]))
-                .collect()
-            )
-        },
-        PrintableType::Struct { name: _name, fields } => {
-            PrintableValue::Struct(fields.iter()
->>>>>>> 488a5bb6
                 .zip(values.iter())
                 .map(|((key, stype), v)| (key.clone(), create_value(stype, &[*v])))
                 .collect(),
