--- conflicted
+++ resolved
@@ -27,13 +27,8 @@
         let file_ids: BTreeSet<FileId> =
             debug_symbols.iter().flat_map(|debug_info| debug_info.get_file_ids()).collect();
 
-<<<<<<< HEAD
         for file_id in file_ids.iter() {
-            let file_source = file_manager.fetch_file(*file_id).source();
-=======
-        for file_id in files_with_debug_symbols {
-            let file_source = file_manager.fetch_file(file_id);
->>>>>>> 1c9659ca
+            let file_source = file_manager.fetch_file(*file_id);
 
             file_map.insert(
                 *file_id,
