use acvm::{
    acir::{brillig::BlackBoxOp, BlackBoxFunc},
    brillig_vm::brillig::HeapValueType,
};

use crate::brillig::brillig_ir::{
    brillig_variable::{BrilligVariable, BrilligVector},
    BrilligContext,
};

/// Transforms SSA's black box function calls into the corresponding brillig instructions
/// Extracting arguments and results from the SSA function call
/// And making any necessary type conversions to adapt noir's blackbox calls to brillig's
pub(crate) fn convert_black_box_call(
    brillig_context: &mut BrilligContext,
    bb_func: &BlackBoxFunc,
    function_arguments: &[BrilligVariable],
    function_results: &[BrilligVariable],
) {
    match bb_func {
        BlackBoxFunc::SHA256 => {
            if let ([message], [BrilligVariable::BrilligArray(result_array)]) =
                (function_arguments, function_results)
            {
                let message_vector = convert_array_or_vector(brillig_context, message, bb_func);
                brillig_context.black_box_op_instruction(BlackBoxOp::Sha256 {
                    message: message_vector.to_heap_vector(vec![HeapValueType::Simple]),
                    output: result_array.to_heap_array(vec![HeapValueType::Simple]),
                });
            } else {
                unreachable!("ICE: SHA256 expects one array argument and one array result")
            }
        }
        BlackBoxFunc::Blake2s => {
            if let ([message], [BrilligVariable::BrilligArray(result_array)]) =
                (function_arguments, function_results)
            {
                let message_vector = convert_array_or_vector(brillig_context, message, bb_func);
                brillig_context.black_box_op_instruction(BlackBoxOp::Blake2s {
                    message: message_vector.to_heap_vector(vec![HeapValueType::Simple]),
                    output: result_array.to_heap_array(vec![HeapValueType::Simple]),
                });
            } else {
                unreachable!("ICE: Blake2s expects one array argument and one array result")
            }
        }
        BlackBoxFunc::Keccak256 => {
            if let (
                [message, BrilligVariable::Simple(array_size)],
                [BrilligVariable::BrilligArray(result_array)],
            ) = (function_arguments, function_results)
            {
                let mut message_vector = convert_array_or_vector(brillig_context, message, bb_func);
                message_vector.size = *array_size;

                brillig_context.black_box_op_instruction(BlackBoxOp::Keccak256 {
                    message: message_vector.to_heap_vector(vec![HeapValueType::Simple]),
                    output: result_array.to_heap_array(vec![HeapValueType::Simple]),
                });
            } else {
                unreachable!("ICE: Keccak256 expects message, message size and result array")
            }
        }
        BlackBoxFunc::EcdsaSecp256k1 => {
            if let (
                [BrilligVariable::BrilligArray(public_key_x), BrilligVariable::BrilligArray(public_key_y), BrilligVariable::BrilligArray(signature), message],
                [BrilligVariable::Simple(result_register)],
            ) = (function_arguments, function_results)
            {
<<<<<<< HEAD
                let message_vector = convert_array_or_vector(brillig_context, message, bb_func);
                brillig_context.black_box_op_instruction(BlackBoxOp::HashToField128Security {
                    message: message_vector.to_heap_vector(vec![HeapValueType::Simple]),
                    output: *result_register,
=======
                let message_hash_vector =
                    convert_array_or_vector(brillig_context, message, bb_func);
                brillig_context.black_box_op_instruction(BlackBoxOp::EcdsaSecp256k1 {
                    hashed_msg: message_hash_vector.to_heap_vector(),
                    public_key_x: public_key_x.to_heap_array(),
                    public_key_y: public_key_y.to_heap_array(),
                    signature: signature.to_heap_array(),
                    result: *result_register,
>>>>>>> 1c9659ca
                });
            } else {
                unreachable!(
                    "ICE: EcdsaSecp256k1 expects four array arguments and one register result"
                )
            }
        }
        BlackBoxFunc::EcdsaSecp256r1 => {
            if let (
                [BrilligVariable::BrilligArray(public_key_x), BrilligVariable::BrilligArray(public_key_y), BrilligVariable::BrilligArray(signature), message],
                [BrilligVariable::Simple(result_register)],
            ) = (function_arguments, function_results)
            {
                let message_hash_vector =
                    convert_array_or_vector(brillig_context, message, bb_func);
<<<<<<< HEAD
                brillig_context.black_box_op_instruction(BlackBoxOp::EcdsaSecp256k1 {
                    hashed_msg: message_hash_vector.to_heap_vector(vec![HeapValueType::Simple]),
                    public_key_x: public_key_x.to_heap_array(vec![HeapValueType::Simple]),
                    public_key_y: public_key_y.to_heap_array(vec![HeapValueType::Simple]),
                    signature: signature.to_heap_array(vec![HeapValueType::Simple]),
=======
                brillig_context.black_box_op_instruction(BlackBoxOp::EcdsaSecp256r1 {
                    hashed_msg: message_hash_vector.to_heap_vector(),
                    public_key_x: public_key_x.to_heap_array(),
                    public_key_y: public_key_y.to_heap_array(),
                    signature: signature.to_heap_array(),
>>>>>>> 1c9659ca
                    result: *result_register,
                });
            } else {
                unreachable!(
                    "ICE: EcdsaSecp256r1 expects four array arguments and one register result"
                )
            }
        }
<<<<<<< HEAD
        BlackBoxFunc::EcdsaSecp256r1 => {
            if let (
                [BrilligVariable::BrilligArray(public_key_x), BrilligVariable::BrilligArray(public_key_y), BrilligVariable::BrilligArray(signature), message],
                [BrilligVariable::Simple(result_register)],
            ) = (function_arguments, function_results)
            {
                let message_hash_vector =
                    convert_array_or_vector(brillig_context, message, bb_func);
                brillig_context.black_box_op_instruction(BlackBoxOp::EcdsaSecp256r1 {
                    hashed_msg: message_hash_vector.to_heap_vector(vec![HeapValueType::Simple]),
                    public_key_x: public_key_x.to_heap_array(vec![HeapValueType::Simple]),
                    public_key_y: public_key_y.to_heap_array(vec![HeapValueType::Simple]),
                    signature: signature.to_heap_array(vec![HeapValueType::Simple]),
                    result: *result_register,
                });
            } else {
                unreachable!(
                    "ICE: EcdsaSecp256r1 expects four array arguments and one register result"
                )
            }
        }
=======

>>>>>>> 1c9659ca
        BlackBoxFunc::PedersenCommitment => {
            if let (
                [message, BrilligVariable::Simple(domain_separator)],
                [BrilligVariable::BrilligArray(result_array)],
            ) = (function_arguments, function_results)
            {
                let message_vector = convert_array_or_vector(brillig_context, message, bb_func);
                brillig_context.black_box_op_instruction(BlackBoxOp::PedersenCommitment {
                    inputs: message_vector.to_heap_vector(vec![HeapValueType::Simple]),
                    domain_separator: *domain_separator,
                    output: result_array.to_heap_array(vec![HeapValueType::Simple]),
                });
            } else {
                unreachable!("ICE: Pedersen expects one array argument, a register for the domain separator, and one array result")
            }
        }
        BlackBoxFunc::PedersenHash => {
            if let (
                [message, BrilligVariable::Simple(domain_separator)],
                [BrilligVariable::Simple(result)],
            ) = (function_arguments, function_results)
            {
                let message_vector = convert_array_or_vector(brillig_context, message, bb_func);
                brillig_context.black_box_op_instruction(BlackBoxOp::PedersenHash {
                    inputs: message_vector.to_heap_vector(vec![HeapValueType::Simple]),
                    domain_separator: *domain_separator,
                    output: *result,
                });
            } else {
                unreachable!("ICE: Pedersen hash expects one array argument, a register for the domain separator, and one register result")
            }
        }
        BlackBoxFunc::SchnorrVerify => {
            if let (
                [BrilligVariable::Simple(public_key_x), BrilligVariable::Simple(public_key_y), BrilligVariable::BrilligArray(signature), message],
                [BrilligVariable::Simple(result_register)],
            ) = (function_arguments, function_results)
            {
                let message_hash = convert_array_or_vector(brillig_context, message, bb_func);
                let signature = brillig_context.array_to_vector(signature);
                brillig_context.black_box_op_instruction(BlackBoxOp::SchnorrVerify {
                    public_key_x: *public_key_x,
                    public_key_y: *public_key_y,
                    message: message_hash.to_heap_vector(vec![HeapValueType::Simple]),
                    signature: signature.to_heap_vector(vec![HeapValueType::Simple]),
                    result: *result_register,
                });
            } else {
                unreachable!("ICE: Schnorr verify expects two registers for the public key, an array for signature, an array for the message hash and one result register")
            }
        }
        BlackBoxFunc::FixedBaseScalarMul => {
            if let (
                [BrilligVariable::Simple(low), BrilligVariable::Simple(high)],
                [BrilligVariable::BrilligArray(result_array)],
            ) = (function_arguments, function_results)
            {
                brillig_context.black_box_op_instruction(BlackBoxOp::FixedBaseScalarMul {
                    low: *low,
                    high: *high,
                    result: result_array.to_heap_array(vec![HeapValueType::Simple]),
                });
            } else {
                unreachable!(
                    "ICE: FixedBaseScalarMul expects one register argument and one array result"
                )
            }
        }
        BlackBoxFunc::AND => {
            unreachable!("ICE: `BlackBoxFunc::AND` calls should be transformed into a `BinaryOp`")
        }
        BlackBoxFunc::XOR => {
            unreachable!("ICE: `BlackBoxFunc::XOR` calls should be transformed into a `BinaryOp`")
        }
        BlackBoxFunc::RANGE => unreachable!(
            "ICE: `BlackBoxFunc::RANGE` calls should be transformed into a `Instruction::Cast`"
        ),
        BlackBoxFunc::RecursiveAggregation => unimplemented!(
            "ICE: `BlackBoxFunc::RecursiveAggregation` is not implemented by the Brillig VM"
        ),
        BlackBoxFunc::Blake3 => {
            unimplemented!("ICE: `BlackBoxFunc::Blake3` is not implemented by the Brillig VM")
        }
        BlackBoxFunc::Keccakf1600 => {
            unimplemented!("ICE: `BlackBoxFunc::Keccakf1600` is not implemented by the Brillig VM")
        }
    }
}

fn convert_array_or_vector(
    brillig_context: &mut BrilligContext,
    array_or_vector: &BrilligVariable,
    bb_func: &BlackBoxFunc,
) -> BrilligVector {
    match array_or_vector {
        BrilligVariable::BrilligArray(array) => brillig_context.array_to_vector(array),
        BrilligVariable::BrilligVector(vector) => *vector,
        _ => unreachable!(
            "ICE: {} expected an array or a vector, but got {:?}",
            bb_func.name(),
            array_or_vector
        ),
    }
}<|MERGE_RESOLUTION|>--- conflicted
+++ resolved
@@ -67,58 +67,21 @@
                 [BrilligVariable::Simple(result_register)],
             ) = (function_arguments, function_results)
             {
-<<<<<<< HEAD
-                let message_vector = convert_array_or_vector(brillig_context, message, bb_func);
-                brillig_context.black_box_op_instruction(BlackBoxOp::HashToField128Security {
-                    message: message_vector.to_heap_vector(vec![HeapValueType::Simple]),
-                    output: *result_register,
-=======
                 let message_hash_vector =
                     convert_array_or_vector(brillig_context, message, bb_func);
-                brillig_context.black_box_op_instruction(BlackBoxOp::EcdsaSecp256k1 {
-                    hashed_msg: message_hash_vector.to_heap_vector(),
-                    public_key_x: public_key_x.to_heap_array(),
-                    public_key_y: public_key_y.to_heap_array(),
-                    signature: signature.to_heap_array(),
-                    result: *result_register,
->>>>>>> 1c9659ca
-                });
-            } else {
-                unreachable!(
-                    "ICE: EcdsaSecp256k1 expects four array arguments and one register result"
-                )
-            }
-        }
-        BlackBoxFunc::EcdsaSecp256r1 => {
-            if let (
-                [BrilligVariable::BrilligArray(public_key_x), BrilligVariable::BrilligArray(public_key_y), BrilligVariable::BrilligArray(signature), message],
-                [BrilligVariable::Simple(result_register)],
-            ) = (function_arguments, function_results)
-            {
-                let message_hash_vector =
-                    convert_array_or_vector(brillig_context, message, bb_func);
-<<<<<<< HEAD
                 brillig_context.black_box_op_instruction(BlackBoxOp::EcdsaSecp256k1 {
                     hashed_msg: message_hash_vector.to_heap_vector(vec![HeapValueType::Simple]),
                     public_key_x: public_key_x.to_heap_array(vec![HeapValueType::Simple]),
                     public_key_y: public_key_y.to_heap_array(vec![HeapValueType::Simple]),
                     signature: signature.to_heap_array(vec![HeapValueType::Simple]),
-=======
-                brillig_context.black_box_op_instruction(BlackBoxOp::EcdsaSecp256r1 {
-                    hashed_msg: message_hash_vector.to_heap_vector(),
-                    public_key_x: public_key_x.to_heap_array(),
-                    public_key_y: public_key_y.to_heap_array(),
-                    signature: signature.to_heap_array(),
->>>>>>> 1c9659ca
                     result: *result_register,
                 });
             } else {
                 unreachable!(
-                    "ICE: EcdsaSecp256r1 expects four array arguments and one register result"
+                    "ICE: EcdsaSecp256k1 expects four array arguments and one register result"
                 )
             }
         }
-<<<<<<< HEAD
         BlackBoxFunc::EcdsaSecp256r1 => {
             if let (
                 [BrilligVariable::BrilligArray(public_key_x), BrilligVariable::BrilligArray(public_key_y), BrilligVariable::BrilligArray(signature), message],
@@ -140,9 +103,7 @@
                 )
             }
         }
-=======
-
->>>>>>> 1c9659ca
+
         BlackBoxFunc::PedersenCommitment => {
             if let (
                 [message, BrilligVariable::Simple(domain_separator)],
