--- conflicted
+++ resolved
@@ -660,37 +660,9 @@
         location: Location,
         assert_message: Option<String>,
     ) -> Result<Values, RuntimeError> {
-<<<<<<< HEAD
-        match expr {
-            // If we're constraining an equality to be true then constrain the two sides directly.
-            Expression::Binary(Binary { lhs, operator: BinaryOpKind::Equal, rhs, .. }) => {
-                let lhs = self.codegen_non_tuple_expression(lhs)?;
-                let rhs = self.codegen_non_tuple_expression(rhs)?;
-                if matches!(self.builder.type_of_value(lhs), Type::Array(..)) {
-                    // Expand constraints on array equality so that:
-                    //   assert(a == b);
-                    // becomes
-                    //   let r = a == b;
-                    //   assert(r);
-                    let expr = self
-                        .insert_binary(lhs, BinaryOpKind::Equal, rhs, location)
-                        .into_leaf()
-                        .eval(self);
-                    let true_literal = self.builder.numeric_constant(true, Type::bool());
-                    self.builder.set_location(location).insert_constrain(
-                        expr,
-                        true_literal,
-                        assert_message,
-                    );
-                } else {
-                    self.builder.set_location(location).insert_constrain(lhs, rhs, assert_message);
-                }
-            }
-=======
         let expr = self.codegen_non_tuple_expression(expr)?;
         let true_literal = self.builder.numeric_constant(true, Type::bool());
         self.builder.set_location(location).insert_constrain(expr, true_literal, assert_message);
->>>>>>> 1c9659ca
 
         Ok(Self::unit_value())
     }
