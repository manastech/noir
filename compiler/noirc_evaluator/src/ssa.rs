//! SSA stands for Single Static Assignment
//! The IR presented in this module will already
//! be in SSA form and will be used to apply
//! conventional optimizations like Common Subexpression
//! elimination and constant folding.
//!
//! This module heavily borrows from Cranelift
#![allow(dead_code)]

use std::collections::BTreeSet;

use crate::{
    brillig::Brillig,
    errors::{RuntimeError, SsaReport},
};
use acvm::acir::{
    circuit::{Circuit, PublicInputs},
    native_types::Witness,
};

use noirc_errors::debug_info::DebugInfo;

use noirc_frontend::{
    hir_def::function::FunctionSignature, monomorphization::ast::Program, Visibility,
};
use tracing::{span, Level};

use self::{acir_gen::GeneratedAcir, ssa_gen::Ssa};

mod acir_gen;
pub(super) mod function_builder;
pub mod ir;
mod opt;
pub mod ssa_gen;

/// Optimize the given program by converting it into SSA
/// form and performing optimizations there. When finished,
/// convert the final SSA into ACIR and return it.
pub(crate) fn optimize_into_acir(
    program: Program,
    print_ssa_passes: bool,
    print_brillig_trace: bool,
    force_brillig_output: bool,
) -> Result<GeneratedAcir, RuntimeError> {
    let abi_distinctness = program.return_distinctness;

    let ssa_gen_span = span!(Level::TRACE, "ssa_generation");
    let ssa_gen_span_guard = ssa_gen_span.enter();
<<<<<<< HEAD
    let ssa_builder = SsaBuilder::new(program, print_ssa_passes, force_brillig_output)?
=======
    let ssa = SsaBuilder::new(program, print_ssa_passes)?
>>>>>>> f5c4632e
        .run_pass(Ssa::defunctionalize, "After Defunctionalization:")
        .run_pass(Ssa::inline_functions, "After Inlining:")
        // Run mem2reg with the CFG separated into blocks
        .run_pass(Ssa::mem2reg, "After Mem2Reg:")
        .try_run_pass(Ssa::evaluate_assert_constant, "After Assert Constant:")?
        .try_run_pass(Ssa::unroll_loops, "After Unrolling:")?
        .run_pass(Ssa::simplify_cfg, "After Simplifying:")
        // Run mem2reg before flattening to handle any promotion
        // of values that can be accessed after loop unrolling.
        // If there are slice mergers uncovered by loop unrolling
        // and this pass is missed, slice merging will fail inside of flattening.
        .run_pass(Ssa::mem2reg, "After Mem2Reg:")
        .run_pass(Ssa::flatten_cfg, "After Flattening:")
        // Run mem2reg once more with the flattened CFG to catch any remaining loads/stores
        .run_pass(Ssa::mem2reg, "After Mem2Reg:")
        .run_pass(Ssa::fold_constants, "After Constant Folding:")
        .run_pass(Ssa::dead_instruction_elimination, "After Dead Instruction Elimination:")
        .run_pass(Ssa::bubble_up_constrains, "After Constraint Bubbling:")
        .finish();

    let brillig = ssa.to_brillig(print_brillig_trace);

    drop(ssa_gen_span_guard);

    let last_array_uses = ssa.find_last_array_uses();

    ssa.into_acir(brillig, abi_distinctness, &last_array_uses)
}

/// Compiles the [`Program`] into [`ACIR`][acvm::acir::circuit::Circuit].
///
/// The output ACIR is is backend-agnostic and so must go through a transformation pass before usage in proof generation.
#[allow(clippy::type_complexity)]
#[tracing::instrument(level = "trace", skip_all)]
pub fn create_circuit(
    program: Program,
    enable_ssa_logging: bool,
    enable_brillig_logging: bool,
    force_brillig_output: bool,
) -> Result<(Circuit, DebugInfo, Vec<Witness>, Vec<Witness>, Vec<SsaReport>), RuntimeError> {
    let debug_var_types = program.debug_var_types.clone();
    let func_sig = program.main_function_signature.clone();
    let mut generated_acir = optimize_into_acir(
        program,
        enable_ssa_logging,
        enable_brillig_logging,
        force_brillig_output,
    )?;
    let opcodes = generated_acir.take_opcodes();
    let current_witness_index = generated_acir.current_witness_index().0;
    let GeneratedAcir {
        return_witnesses,
        locations,
        input_witnesses,
        assert_messages,
        warnings,
        ..
    } = generated_acir;

    let (public_parameter_witnesses, private_parameters) =
        split_public_and_private_inputs(&func_sig, &input_witnesses);

    let public_parameters = PublicInputs(public_parameter_witnesses);
    let return_values = PublicInputs(return_witnesses.iter().copied().collect());

    let circuit = Circuit {
        current_witness_index,
        opcodes,
        private_parameters,
        public_parameters,
        return_values,
        assert_messages: assert_messages.into_iter().collect(),
    };

    // This converts each im::Vector in the BTreeMap to a Vec
    let locations = locations
        .into_iter()
        .map(|(index, locations)| (index, locations.into_iter().collect()))
        .collect();

    let mut debug_info = DebugInfo::new(locations, debug_var_types);

    // Perform any ACIR-level optimizations
    let (optimized_circuit, transformation_map) = acvm::compiler::optimize(circuit);
    debug_info.update_acir(transformation_map);

    Ok((optimized_circuit, debug_info, input_witnesses, return_witnesses, warnings))
}

// Takes each function argument and partitions the circuit's inputs witnesses according to its visibility.
fn split_public_and_private_inputs(
    func_sig: &FunctionSignature,
    input_witnesses: &[Witness],
) -> (BTreeSet<Witness>, BTreeSet<Witness>) {
    let mut idx = 0_usize;
    if input_witnesses.is_empty() {
        return (BTreeSet::new(), BTreeSet::new());
    }

    func_sig
        .0
        .iter()
        .map(|(_, typ, visibility)| {
            let num_field_elements_needed = typ.field_count() as usize;
            let witnesses = input_witnesses[idx..idx + num_field_elements_needed].to_vec();
            idx += num_field_elements_needed;
            (visibility, witnesses)
        })
        .fold((BTreeSet::new(), BTreeSet::new()), |mut acc, (vis, witnesses)| {
            // Split witnesses into sets based on their visibility.
            if *vis == Visibility::Public {
                for witness in witnesses {
                    acc.0.insert(witness);
                }
            } else {
                for witness in witnesses {
                    acc.1.insert(witness);
                }
            }
            (acc.0, acc.1)
        })
}

// This is just a convenience object to bundle the ssa with `print_ssa_passes` for debug printing.
struct SsaBuilder {
    ssa: Ssa,
    print_ssa_passes: bool,
}

impl SsaBuilder {
    fn new(
        program: Program,
        print_ssa_passes: bool,
        force_brillig_runtime: bool,
    ) -> Result<SsaBuilder, RuntimeError> {
        let ssa = ssa_gen::generate_ssa(program, force_brillig_runtime)?;
        Ok(SsaBuilder { print_ssa_passes, ssa }.print("Initial SSA:"))
    }

    fn finish(self) -> Ssa {
        self.ssa
    }

    /// Runs the given SSA pass and prints the SSA afterward if `print_ssa_passes` is true.
    fn run_pass(mut self, pass: fn(Ssa) -> Ssa, msg: &str) -> Self {
        self.ssa = pass(self.ssa);
        self.print(msg)
    }

    /// The same as `run_pass` but for passes that may fail
    fn try_run_pass(
        mut self,
        pass: fn(Ssa) -> Result<Ssa, RuntimeError>,
        msg: &str,
    ) -> Result<Self, RuntimeError> {
        self.ssa = pass(self.ssa)?;
        Ok(self.print(msg))
    }

    fn to_brillig(&self, print_brillig_trace: bool) -> Brillig {
        self.ssa.to_brillig(print_brillig_trace)
    }

    fn print(self, msg: &str) -> Self {
        if self.print_ssa_passes {
            println!("{msg}\n{}", self.ssa);
        }
        self
    }
}<|MERGE_RESOLUTION|>--- conflicted
+++ resolved
@@ -46,11 +46,7 @@
 
     let ssa_gen_span = span!(Level::TRACE, "ssa_generation");
     let ssa_gen_span_guard = ssa_gen_span.enter();
-<<<<<<< HEAD
-    let ssa_builder = SsaBuilder::new(program, print_ssa_passes, force_brillig_output)?
-=======
-    let ssa = SsaBuilder::new(program, print_ssa_passes)?
->>>>>>> f5c4632e
+    let ssa = SsaBuilder::new(program, print_ssa_passes, force_brillig_output)?
         .run_pass(Ssa::defunctionalize, "After Defunctionalization:")
         .run_pass(Ssa::inline_functions, "After Inlining:")
         // Run mem2reg with the CFG separated into blocks
