#![forbid(unsafe_code)]
#![warn(unused_crate_dependencies, unused_extern_crates)]
#![warn(unreachable_pub)]
#![warn(clippy::semicolon_if_nothing_returned)]

use clap::Args;
use fm::FileId;
use iter_extended::vecmap;
use noirc_abi::{AbiParameter, AbiType, ContractEvent};
use noirc_errors::{CustomDiagnostic, FileDiagnostic};
use noirc_evaluator::create_circuit;
use noirc_evaluator::errors::RuntimeError;
use noirc_frontend::debug::DEBUG_PROLOGUE_CONTENTS;
use noirc_frontend::graph::{CrateId, CrateName};
use noirc_frontend::hir::def_map::{Contract, CrateDefMap};
use noirc_frontend::hir::Context;
use noirc_frontend::macros_api::MacroProcessor;
use noirc_frontend::monomorphization::{monomorphize, monomorphize_debug};
use noirc_frontend::node_interner::FuncId;
use serde::{Deserialize, Serialize};
use std::path::Path;

mod abi_gen;
mod contract;
mod debug;
mod program;
mod stdlib;

use debug::filter_relevant_files;

pub use contract::{CompiledContract, ContractFunction, ContractFunctionType};
pub use debug::DebugFile;
pub use program::CompiledProgram;

const STD_CRATE_NAME: &str = "std";
const DEBUG_CRATE_NAME: &str = "__debug";

pub const GIT_COMMIT: &str = env!("GIT_COMMIT");
pub const GIT_DIRTY: &str = env!("GIT_DIRTY");
pub const NOIRC_VERSION: &str = env!("CARGO_PKG_VERSION");

/// Version string that gets placed in artifacts that Noir builds. This is semver compatible.
/// Note: You can't directly use the value of a constant produced with env! inside a concat! macro.
pub const NOIR_ARTIFACT_VERSION_STRING: &str =
    concat!(env!("CARGO_PKG_VERSION"), "+", env!("GIT_COMMIT"));

#[derive(Args, Clone, Debug, Default, Serialize, Deserialize)]
pub struct CompileOptions {
    /// Emit debug information for the intermediate SSA IR
    #[arg(long, hide = true)]
    pub show_ssa: bool,

    #[arg(long, hide = true)]
    pub show_brillig: bool,

    /// Display the ACIR for compiled circuit
    #[arg(long)]
    pub print_acir: bool,

    /// Treat all warnings as errors
    #[arg(long, conflicts_with = "silence_warnings")]
    pub deny_warnings: bool,

    /// Suppress warnings
    #[arg(long, conflicts_with = "deny_warnings")]
    pub silence_warnings: bool,

<<<<<<< HEAD
    /// Output ACIR gzipped bytecode instead of the JSON artefact
    #[arg(long, hide = true)]
    pub only_acir: bool,

    /// Disables the builtin macros being used in the compiler
    #[arg(long, hide = true)]
    pub disable_macros: bool,
=======
    /// Insert debug symbols to inspect variables
    #[arg(long)]
    pub instrument_debug: bool,

    /// Force Brillig output (for step debugging)
    #[arg(long, hide = true)]
    pub force_brillig: bool,
>>>>>>> d78e641a
}

/// Helper type used to signify where only warnings are expected in file diagnostics
pub type Warnings = Vec<FileDiagnostic>;

/// Helper type used to signify where errors or warnings are expected in file diagnostics
pub type ErrorsAndWarnings = Vec<FileDiagnostic>;

/// Helper type for connecting a compilation artifact to the errors or warnings which were produced during compilation.
pub type CompilationResult<T> = Result<(T, Warnings), ErrorsAndWarnings>;

/// Adds the file from the file system at `Path` to the crate graph as a root file
pub fn prepare_crate(context: &mut Context, file_name: &Path) -> CrateId {
    // Add the stdlib contents to the file manager, since every package automatically has a dependency
    // on the stdlib. For other dependencies, we read the package.Dependencies file to add their file
    // contents to the file manager. However since the dependency on the stdlib is implicit, we need
    // to manually add it here.
    let stdlib_paths_with_source = stdlib::stdlib_paths_with_source();
    for (path, source) in stdlib_paths_with_source {
        context.file_manager.add_file_with_source_canonical_path(Path::new(&path), source);
    }

    let path_to_std_lib_file = Path::new(STD_CRATE_NAME).join("lib.nr");
    let std_file_id = context
        .file_manager
        .name_to_id(path_to_std_lib_file)
        .expect("stdlib file id is expected to be present");
    let std_crate_id = context.crate_graph.add_stdlib(std_file_id);

<<<<<<< HEAD
    let root_file_id = context.file_manager.name_to_id(file_name.to_path_buf()).unwrap_or_else(|| panic!("files are expected to be added to the FileManager before reaching the compiler file_path: {file_name:?}"));
=======
    let path_to_debug_lib_file = Path::new(DEBUG_CRATE_NAME).join("lib.nr");
    let debug_file_id = context
        .file_manager
        .add_file_with_contents(&path_to_debug_lib_file, DEBUG_PROLOGUE_CONTENTS)
        .unwrap();
    let debug_crate_id = context.crate_graph.add_crate(debug_file_id);

    let root_file_id = context.file_manager.add_file(file_name).unwrap();
>>>>>>> d78e641a

    let root_crate_id = context.crate_graph.add_crate_root(root_file_id);

    add_dep(context, root_crate_id, std_crate_id, STD_CRATE_NAME.parse().unwrap());
    add_dep(context, root_crate_id, debug_crate_id, DEBUG_CRATE_NAME.parse().unwrap());

    root_crate_id
}

// Adds the file from the file system at `Path` to the crate graph
pub fn prepare_dependency(context: &mut Context, file_name: &Path) -> CrateId {
    let root_file_id = context
        .file_manager
        .name_to_id(file_name.to_path_buf())
        .unwrap_or_else(|| panic!("files are expected to be added to the FileManager before reaching the compiler file_path: {file_name:?}"));

    let crate_id = context.crate_graph.add_crate(root_file_id);

    // Every dependency has access to stdlib
    let std_crate_id = context.stdlib_crate_id();
    add_dep(context, crate_id, *std_crate_id, STD_CRATE_NAME.parse().unwrap());

    crate_id
}

/// Adds a edge in the crate graph for two crates
pub fn add_dep(
    context: &mut Context,
    this_crate: CrateId,
    depends_on: CrateId,
    crate_name: CrateName,
) {
    context
        .crate_graph
        .add_dep(this_crate, crate_name, depends_on)
        .expect("cyclic dependency triggered");
}

/// Run the lexing, parsing, name resolution, and type checking passes.
///
/// This returns a (possibly empty) vector of any warnings found on success.
/// On error, this returns a non-empty vector of warnings and error messages, with at least one error.
pub fn check_crate(
    context: &mut Context,
    crate_id: CrateId,
    deny_warnings: bool,
    disable_macros: bool,
) -> CompilationResult<()> {
    let macros: Vec<&dyn MacroProcessor> = if disable_macros {
        vec![]
    } else {
        vec![&aztec_macros::AztecMacro as &dyn MacroProcessor]
    };

    let mut errors = vec![];
    let diagnostics = CrateDefMap::collect_defs(crate_id, context, macros);
    errors.extend(diagnostics.into_iter().map(|(error, file_id)| {
        let diagnostic: CustomDiagnostic = error.into();
        diagnostic.in_file(file_id)
    }));

    if has_errors(&errors, deny_warnings) {
        Err(errors)
    } else {
        Ok(((), errors))
    }
}

pub fn compute_function_abi(
    context: &Context,
    crate_id: &CrateId,
) -> Option<(Vec<AbiParameter>, Option<AbiType>)> {
    let main_function = context.get_main_function(crate_id)?;

    Some(abi_gen::compute_function_abi(context, &main_function))
}

/// Run the frontend to check the crate for errors then compile the main function if there were none
///
/// On success this returns the compiled program alongside any warnings that were found.
/// On error this returns the non-empty list of warnings and errors.
pub fn compile_main(
    context: &mut Context,
    crate_id: CrateId,
    options: &CompileOptions,
    cached_program: Option<CompiledProgram>,
    force_compile: bool,
) -> CompilationResult<CompiledProgram> {
    let (_, mut warnings) =
        check_crate(context, crate_id, options.deny_warnings, options.disable_macros)?;

    let main = context.get_main_function(&crate_id).ok_or_else(|| {
        // TODO(#2155): This error might be a better to exist in Nargo
        let err = CustomDiagnostic::from_message(
            "cannot compile crate into a program as it does not contain a `main` function",
        )
        .in_file(FileId::default());
        vec![err]
    })?;

    let compiled_program = compile_no_check(context, options, main, cached_program, force_compile)
        .map_err(FileDiagnostic::from)?;
    let compilation_warnings = vecmap(compiled_program.warnings.clone(), FileDiagnostic::from);
    if options.deny_warnings && !compilation_warnings.is_empty() {
        return Err(compilation_warnings);
    }
    warnings.extend(compilation_warnings);

    if options.print_acir {
        println!("Compiled ACIR for main (unoptimized):");
        println!("{}", compiled_program.circuit);
    }

    Ok((compiled_program, warnings))
}

/// Run the frontend to check the crate for errors then compile all contracts if there were none
pub fn compile_contract(
    context: &mut Context,
    crate_id: CrateId,
    options: &CompileOptions,
) -> CompilationResult<CompiledContract> {
    let (_, warnings) =
        check_crate(context, crate_id, options.deny_warnings, options.disable_macros)?;

    // TODO: We probably want to error if contracts is empty
    let contracts = context.get_all_contracts(&crate_id);

    let mut compiled_contracts = vec![];
    let mut errors = warnings;

    if contracts.len() > 1 {
        let err = CustomDiagnostic::from_message("Packages are limited to a single contract")
            .in_file(FileId::default());
        return Err(vec![err]);
    } else if contracts.is_empty() {
        let err = CustomDiagnostic::from_message(
            "cannot compile crate into a contract as it does not contain any contracts",
        )
        .in_file(FileId::default());
        return Err(vec![err]);
    };

    for contract in contracts {
        match compile_contract_inner(context, contract, options) {
            Ok(contract) => compiled_contracts.push(contract),
            Err(mut more_errors) => errors.append(&mut more_errors),
        }
    }

    if has_errors(&errors, options.deny_warnings) {
        Err(errors)
    } else {
        assert_eq!(compiled_contracts.len(), 1);
        let compiled_contract = compiled_contracts.remove(0);

        if options.print_acir {
            for contract_function in &compiled_contract.functions {
                println!(
                    "Compiled ACIR for {}::{} (unoptimized):",
                    compiled_contract.name, contract_function.name
                );
                println!("{}", contract_function.bytecode);
            }
        }
        // errors here is either empty or contains only warnings
        Ok((compiled_contract, errors))
    }
}

/// True if there are (non-warning) errors present and we should halt compilation
fn has_errors(errors: &[FileDiagnostic], deny_warnings: bool) -> bool {
    if deny_warnings {
        !errors.is_empty()
    } else {
        errors.iter().any(|error| error.diagnostic.is_error())
    }
}

/// Compile all of the functions associated with a Noir contract.
fn compile_contract_inner(
    context: &mut Context,
    contract: Contract,
    options: &CompileOptions,
) -> Result<CompiledContract, ErrorsAndWarnings> {
    let mut functions = Vec::new();
    let mut errors = Vec::new();
    let mut warnings = Vec::new();
    for contract_function in &contract.functions {
        let function_id = contract_function.function_id;
        let is_entry_point = contract_function.is_entry_point;

        let name = context.function_name(&function_id).to_owned();

        // We assume that functions have already been type checked.
        // This is the exact same assumption that compile_no_check makes.
        // If it is not an entry-point point, we can then just skip the
        // compilation step. It will also not be added to the ABI.
        if !is_entry_point {
            continue;
        }

        let function = match compile_no_check(context, options, function_id, None, true) {
            Ok(function) => function,
            Err(new_error) => {
                errors.push(FileDiagnostic::from(new_error));
                continue;
            }
        };
        warnings.extend(function.warnings);
        let modifiers = context.def_interner.function_modifiers(&function_id);
        let func_type = modifiers
            .contract_function_type
            .expect("Expected contract function to have a contract visibility");

        let function_type = ContractFunctionType::new(func_type, modifiers.is_unconstrained);

        functions.push(ContractFunction {
            name,
            function_type,
            is_internal: modifiers.is_internal.unwrap_or(false),
            abi: function.abi,
            bytecode: function.circuit,
            debug: function.debug,
        });
    }

    if errors.is_empty() {
        let debug_infos: Vec<_> = functions.iter().map(|function| function.debug.clone()).collect();
        let file_map = filter_relevant_files(&debug_infos, &context.file_manager);

        Ok(CompiledContract {
            name: contract.name,
            events: contract
                .events
                .iter()
                .map(|event_id| {
                    let typ = context.def_interner.get_struct(*event_id);
                    let typ = typ.borrow();
                    ContractEvent::from_struct_type(context, &typ)
                })
                .collect(),
            functions,
            file_map,
            noir_version: NOIR_ARTIFACT_VERSION_STRING.to_string(),
            warnings,
        })
    } else {
        Err(errors)
    }
}

/// Compile the current crate using `main_function` as the entrypoint.
///
/// This function assumes [`check_crate`] is called beforehand.
pub fn compile_no_check(
    context: &mut Context,
    options: &CompileOptions,
    main_function: FuncId,
    cached_program: Option<CompiledProgram>,
    force_compile: bool,
) -> Result<CompiledProgram, RuntimeError> {
    let program = if options.instrument_debug {
        monomorphize_debug(
            main_function,
            &mut context.def_interner,
            &context.debug_state.field_names,
        )
    } else {
        monomorphize(main_function, &mut context.def_interner)
    };

    let hash = fxhash::hash64(&program);
    let hashes_match = cached_program.as_ref().map_or(false, |program| program.hash == hash);

    // If user has specified that they want to see intermediate steps printed then we should
    // force compilation even if the program hasn't changed.
    let force_compile =
        force_compile || options.print_acir || options.show_brillig || options.show_ssa;

    if !force_compile && hashes_match {
        return Ok(cached_program.expect("cache must exist for hashes to match"));
    }
    let visibility = program.return_visibility;
    let (circuit, debug, input_witnesses, return_witnesses, warnings) =
        create_circuit(program, options.show_ssa, options.show_brillig, options.force_brillig)?;

    let abi =
        abi_gen::gen_abi(context, &main_function, input_witnesses, return_witnesses, visibility);
    let file_map = filter_relevant_files(&[debug.clone()], &context.file_manager);

    Ok(CompiledProgram {
        hash,
        circuit,
        debug,
        abi,
        file_map,
        noir_version: NOIR_ARTIFACT_VERSION_STRING.to_string(),
        warnings,
    })
}<|MERGE_RESOLUTION|>--- conflicted
+++ resolved
@@ -65,7 +65,6 @@
     #[arg(long, conflicts_with = "deny_warnings")]
     pub silence_warnings: bool,
 
-<<<<<<< HEAD
     /// Output ACIR gzipped bytecode instead of the JSON artefact
     #[arg(long, hide = true)]
     pub only_acir: bool,
@@ -73,7 +72,7 @@
     /// Disables the builtin macros being used in the compiler
     #[arg(long, hide = true)]
     pub disable_macros: bool,
-=======
+
     /// Insert debug symbols to inspect variables
     #[arg(long)]
     pub instrument_debug: bool,
@@ -81,7 +80,6 @@
     /// Force Brillig output (for step debugging)
     #[arg(long, hide = true)]
     pub force_brillig: bool,
->>>>>>> d78e641a
 }
 
 /// Helper type used to signify where only warnings are expected in file diagnostics
@@ -111,9 +109,6 @@
         .expect("stdlib file id is expected to be present");
     let std_crate_id = context.crate_graph.add_stdlib(std_file_id);
 
-<<<<<<< HEAD
-    let root_file_id = context.file_manager.name_to_id(file_name.to_path_buf()).unwrap_or_else(|| panic!("files are expected to be added to the FileManager before reaching the compiler file_path: {file_name:?}"));
-=======
     let path_to_debug_lib_file = Path::new(DEBUG_CRATE_NAME).join("lib.nr");
     let debug_file_id = context
         .file_manager
@@ -121,8 +116,7 @@
         .unwrap();
     let debug_crate_id = context.crate_graph.add_crate(debug_file_id);
 
-    let root_file_id = context.file_manager.add_file(file_name).unwrap();
->>>>>>> d78e641a
+    let root_file_id = context.file_manager.name_to_id(file_name.to_path_buf()).unwrap_or_else(|| panic!("files are expected to be added to the FileManager before reaching the compiler file_path: {file_name:?}"));
 
     let root_crate_id = context.crate_graph.add_crate_root(root_file_id);
 
