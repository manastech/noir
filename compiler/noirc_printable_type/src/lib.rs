use std::{collections::BTreeMap, str};

use acvm::{brillig_vm::brillig::ForeignCallParam, FieldElement};
use iter_extended::vecmap;
use regex::{Captures, Regex};
use serde::{Deserialize, Serialize};
use thiserror::Error;

#[derive(Clone, Debug, PartialEq, Eq, Hash, Serialize, Deserialize)]
#[serde(tag = "kind", rename_all = "lowercase")]
pub enum PrintableType {
    Field,
    Array {
        length: Option<u64>,
        #[serde(rename = "type")]
        typ: Box<PrintableType>,
    },
    Tuple {
        types: Vec<PrintableType>,
    },
    SignedInteger {
        width: u32,
    },
    UnsignedInteger {
        width: u32,
    },
    Boolean,
    Struct {
        name: String,
        fields: Vec<(String, PrintableType)>,
    },
    String {
        length: u64,
    },
<<<<<<< HEAD
    FmtString {},
    Error {},
    Unit {},
    Constant {},
    TraitAsType {},
    TypeVariable {},
    NamedGeneric {},
    Forall {},
    Function,
    MutableReference {},
    NotConstant {},
}

impl PrintableType {
    /// Returns the number of field elements required to represent the type once encoded.
    pub fn field_count(&self) -> Option<u32> {
        match self {
            Self::Field
            | Self::SignedInteger { .. }
            | Self::UnsignedInteger { .. }
            | Self::Boolean
            | Self::Function => Some(1),
            Self::Array { length, typ } => {
                length.and_then(|len| typ.field_count().map(|x| x * (len as u32)))
            }
            Self::Tuple { types } => types
                .iter()
                .fold(Some(0), |count, typ| count.and_then(|c| typ.field_count().map(|fc| c + fc))),
            Self::Struct { fields, .. } => fields.iter().fold(Some(0), |count, (_, field_type)| {
                count.and_then(|c| field_type.field_count().map(|fc| c + fc))
            }),
            Self::String { length } => Some(*length as u32),
            _ => Some(0),
        }
    }
=======
    Function {
        env: Box<PrintableType>,
    },
    MutableReference {
        typ: Box<PrintableType>,
    },
    Unit,
>>>>>>> f5c4632e
}

/// This is what all formats eventually transform into
/// For example, a toml file will parse into TomlTypes
/// and those TomlTypes will be mapped to Value
#[derive(Debug, Clone, Serialize, PartialEq)]
pub enum PrintableValue {
    Field(FieldElement),
    String(String),
    Vec(Vec<PrintableValue>),
    Struct(BTreeMap<String, PrintableValue>),
    Other,
}

/// In order to display a `PrintableValue` we need a `PrintableType` to accurately
/// convert the value into a human-readable format.
pub enum PrintableValueDisplay {
    Plain(PrintableValue, PrintableType),
    FmtString(String, Vec<(PrintableValue, PrintableType)>),
}

#[derive(Debug, Error)]
pub enum ForeignCallError {
    #[error("Foreign call inputs needed for execution are missing")]
    MissingForeignCallInputs,

    #[error("Could not parse PrintableType argument. {0}")]
    ParsingError(#[from] serde_json::Error),

    #[error("Failed calling external resolver. {0}")]
    ExternalResolverError(#[from] jsonrpc::Error),
}

impl TryFrom<&[ForeignCallParam]> for PrintableValueDisplay {
    type Error = ForeignCallError;

    fn try_from(foreign_call_inputs: &[ForeignCallParam]) -> Result<Self, Self::Error> {
        let (is_fmt_str, foreign_call_inputs) =
            foreign_call_inputs.split_last().ok_or(ForeignCallError::MissingForeignCallInputs)?;

        if is_fmt_str.unwrap_value().to_field().is_one() {
            convert_fmt_string_inputs(foreign_call_inputs)
        } else {
            convert_string_inputs(foreign_call_inputs)
        }
    }
}

fn convert_string_inputs(
    foreign_call_inputs: &[ForeignCallParam],
) -> Result<PrintableValueDisplay, ForeignCallError> {
    // Fetch the PrintableType from the foreign call input
    // The remaining input values should hold what is to be printed
    let (printable_type_as_values, input_values) =
        foreign_call_inputs.split_last().ok_or(ForeignCallError::MissingForeignCallInputs)?;
    let printable_type = fetch_printable_type(printable_type_as_values)?;

    // We must use a flat map here as each value in a struct will be in a separate input value
    let mut input_values_as_fields =
        input_values.iter().flat_map(|param| vecmap(param.values(), |value| value.to_field()));

    let value = decode_value(&mut input_values_as_fields, &printable_type);

    Ok(PrintableValueDisplay::Plain(value, printable_type))
}

fn convert_fmt_string_inputs(
    foreign_call_inputs: &[ForeignCallParam],
) -> Result<PrintableValueDisplay, ForeignCallError> {
    let (message, input_and_printable_types) =
        foreign_call_inputs.split_first().ok_or(ForeignCallError::MissingForeignCallInputs)?;

    let message_as_fields = vecmap(message.values(), |value| value.to_field());
    let message_as_string = decode_string_value(&message_as_fields);

    let (num_values, input_and_printable_types) = input_and_printable_types
        .split_first()
        .ok_or(ForeignCallError::MissingForeignCallInputs)?;

    let mut output = Vec::new();
    let num_values = num_values.unwrap_value().to_field().to_u128() as usize;

    let types_start_at = input_and_printable_types.len() - num_values;
    let mut input_iter = input_and_printable_types[0..types_start_at]
        .iter()
<<<<<<< HEAD
        .skip(input_and_printable_values.len() - num_values)
        .enumerate()
    {
        let printable_type = fetch_printable_type(printable_value)?;
        let field_count = printable_type.field_count();
        let value = match (field_count, &printable_type) {
            (_, PrintableType::Array { .. } | PrintableType::String { .. }) => {
                // Arrays and strings are represented in a single value vector rather than multiple separate input values
                let mut input_values_as_fields = input_and_printable_values[i]
                    .values()
                    .into_iter()
                    .map(|value| value.to_field());
                decode_value(&mut input_values_as_fields, &printable_type)
            }
            (Some(type_size), _) => {
                // We must use a flat map here as each value in a struct will be in a separate input value
                let mut input_values_as_fields = input_and_printable_values
                    [i..(i + (type_size as usize))]
                    .iter()
                    .flat_map(|param| vecmap(param.values(), |value| value.to_field()));
                decode_value(&mut input_values_as_fields, &printable_type)
            }
            (None, _) => {
                panic!("unexpected None field_count for type {printable_type:?}");
            }
        };
=======
        .flat_map(|param| vecmap(param.values(), |value| value.to_field()));
    for printable_type in input_and_printable_types.iter().skip(types_start_at) {
        let printable_type = fetch_printable_type(printable_type)?;
        let value = decode_value(&mut input_iter, &printable_type);
>>>>>>> f5c4632e

        output.push((value, printable_type));
    }

    Ok(PrintableValueDisplay::FmtString(message_as_string, output))
}

fn fetch_printable_type(
    printable_type: &ForeignCallParam,
) -> Result<PrintableType, ForeignCallError> {
    let printable_type_as_fields = vecmap(printable_type.values(), |value| value.to_field());
    let printable_type_as_string = decode_string_value(&printable_type_as_fields);
    let printable_type: PrintableType = serde_json::from_str(&printable_type_as_string)?;

    Ok(printable_type)
}

fn to_string(value: &PrintableValue, typ: &PrintableType) -> Option<String> {
    let mut output = String::new();
    match (value, typ) {
        (PrintableValue::Field(f), PrintableType::Field) => {
            output.push_str(&format_field_string(*f));
        }
        (PrintableValue::Field(f), PrintableType::UnsignedInteger { width }) => {
            let uint_cast = f.to_u128() & ((1 << width) - 1); // Retain the lower 'width' bits
            output.push_str(&uint_cast.to_string());
        }
        (PrintableValue::Field(f), PrintableType::SignedInteger { width }) => {
            let mut uint = f.to_u128(); // Interpret as uint

            // Extract sign relative to width of input
            if (uint >> (width - 1)) == 1 {
                output.push('-');
                uint = (uint ^ ((1 << width) - 1)) + 1; // Two's complement relative to width of input
            }

            output.push_str(&uint.to_string());
        }
        (PrintableValue::Field(f), PrintableType::Boolean) => {
            if f.is_one() {
                output.push_str("true");
            } else {
                output.push_str("false");
            }
        }
<<<<<<< HEAD
        (PrintableValue::Field(_), PrintableType::Function) => {
=======
        (PrintableValue::Field(_), PrintableType::Function { .. }) => {
>>>>>>> f5c4632e
            output.push_str("<<function>>");
        }
        (_, PrintableType::MutableReference { .. }) => {
            output.push_str("<<mutable ref>>");
        }
        (PrintableValue::Vec(vector), PrintableType::Array { typ, .. }) => {
            output.push('[');
            let mut values = vector.iter().peekable();
            while let Some(value) = values.next() {
                output.push_str(&format!(
                    "{}",
                    PrintableValueDisplay::Plain(value.clone(), *typ.clone())
                ));
                if values.peek().is_some() {
                    output.push_str(", ");
                }
            }
            output.push(']');
        }

        (PrintableValue::String(s), PrintableType::String { .. }) => {
            output.push_str(s);
        }

        (PrintableValue::Struct(map), PrintableType::Struct { name, fields, .. }) => {
            output.push_str(&format!("{name} {{ "));

            let mut fields = fields.iter().peekable();
            while let Some((key, field_type)) = fields.next() {
                let value = &map[key];
                output.push_str(&format!(
                    "{key}: {}",
                    PrintableValueDisplay::Plain(value.clone(), field_type.clone())
                ));
                if fields.peek().is_some() {
                    output.push_str(", ");
                }
            }

            output.push_str(" }");
        }

        (PrintableValue::Vec(values), PrintableType::Tuple { types }) => {
            output.push('(');
            let mut elems = values.iter().zip(types).peekable();
            while let Some((value, typ)) = elems.next() {
                output.push_str(
                    &PrintableValueDisplay::Plain(value.clone(), typ.clone()).to_string(),
                );
                if elems.peek().is_some() {
                    output.push_str(", ");
                }
            }
            output.push(')');
        }

<<<<<<< HEAD
=======
        (_, PrintableType::Unit) => output.push_str("()"),

>>>>>>> f5c4632e
        _ => return None,
    };

    Some(output)
}

// Taken from Regex docs directly
fn replace_all<E>(
    re: &Regex,
    haystack: &str,
    mut replacement: impl FnMut(&Captures) -> Result<String, E>,
) -> Result<String, E> {
    let mut new = String::with_capacity(haystack.len());
    let mut last_match = 0;
    for caps in re.captures_iter(haystack) {
        let m = caps.get(0).unwrap();
        new.push_str(&haystack[last_match..m.start()]);
        new.push_str(&replacement(&caps)?);
        last_match = m.end();
    }
    new.push_str(&haystack[last_match..]);
    Ok(new)
}

impl std::fmt::Display for PrintableValueDisplay {
    fn fmt(&self, fmt: &mut std::fmt::Formatter<'_>) -> std::fmt::Result {
        match self {
            Self::Plain(value, typ) => {
                let output_string = to_string(value, typ).ok_or(std::fmt::Error)?;
                write!(fmt, "{output_string}")
            }
            Self::FmtString(template, values) => {
                let mut display_iter = values.iter();
                let re = Regex::new(r"\{([a-zA-Z0-9_]+)\}").map_err(|_| std::fmt::Error)?;

                let formatted_str = replace_all(&re, template, |_: &Captures| {
                    let (value, typ) = display_iter.next().ok_or(std::fmt::Error)?;
                    to_string(value, typ).ok_or(std::fmt::Error)
                })?;

                write!(fmt, "{formatted_str}")
            }
        }
    }
}

/// This trims any leading zeroes.
/// A singular '0' will be prepended as well if the trimmed string has an odd length.
/// A hex string's length needs to be even to decode into bytes, as two digits correspond to
/// one byte.
fn format_field_string(field: FieldElement) -> String {
    if field.is_zero() {
        return "0x00".to_owned();
    }
    let mut trimmed_field = field.to_hex().trim_start_matches('0').to_owned();
    if trimmed_field.len() % 2 != 0 {
        trimmed_field = "0".to_owned() + &trimmed_field;
    }
    "0x".to_owned() + &trimmed_field
}

/// Assumes that `field_iterator` contains enough [FieldElement] in order to decode the [PrintableType]
pub fn decode_value(
    field_iterator: &mut impl Iterator<Item = FieldElement>,
    typ: &PrintableType,
) -> PrintableValue {
    match typ {
        PrintableType::Field
        | PrintableType::SignedInteger { .. }
        | PrintableType::UnsignedInteger { .. }
        | PrintableType::Boolean
        | PrintableType::Function => {
            let field_element = field_iterator.next().unwrap();

            PrintableValue::Field(field_element)
        }
        PrintableType::Array { length: None, typ } => {
<<<<<<< HEAD
            // TODO: maybe the len is the first arg? not sure
=======
>>>>>>> f5c4632e
            let length = field_iterator
                .next()
                .expect("not enough data to decode variable array length")
                .to_u128() as usize;
            let mut array_elements = Vec::with_capacity(length);
            for _ in 0..length {
                array_elements.push(decode_value(field_iterator, typ));
            }

            PrintableValue::Vec(array_elements)
        }
        PrintableType::Array { length: Some(length), typ } => {
            let length = *length as usize;
            let mut array_elements = Vec::with_capacity(length);
            for _ in 0..length {
                array_elements.push(decode_value(field_iterator, typ));
            }

            PrintableValue::Vec(array_elements)
        }
        PrintableType::Tuple { types } => {
            PrintableValue::Vec(vecmap(types, |typ| decode_value(field_iterator, typ)))
        }
        PrintableType::String { length } => {
            let field_elements: Vec<FieldElement> = field_iterator.take(*length as usize).collect();

            PrintableValue::String(decode_string_value(&field_elements))
        }
        PrintableType::Struct { fields, .. } => {
            let mut struct_map = BTreeMap::new();

            for (field_key, param_type) in fields {
                let field_value = decode_value(field_iterator, param_type);

                struct_map.insert(field_key.to_owned(), field_value);
            }

            PrintableValue::Struct(struct_map)
        }
<<<<<<< HEAD
        _ => PrintableValue::Other,
=======
        PrintableType::Function { env } => {
            let field_element = field_iterator.next().unwrap();
            let func_ref = PrintableValue::Field(field_element);
            // we want to consume the fields from the environment, but for now they are not actually printed
            decode_value(field_iterator, env);
            func_ref
        }
        PrintableType::MutableReference { typ } => {
            // we decode the reference, but it's not really used for printing
            decode_value(field_iterator, typ)
        }
        PrintableType::Unit => PrintableValue::Field(FieldElement::zero()),
>>>>>>> f5c4632e
    }
}

pub fn decode_string_value(field_elements: &[FieldElement]) -> String {
    // TODO: Replace with `into` when Char is supported
    let string_as_slice = vecmap(field_elements, |e| {
        let mut field_as_bytes = e.to_be_bytes();
        let char_byte = field_as_bytes.pop().unwrap(); // A character in a string is represented by a u8, thus we just want the last byte of the element
        assert!(field_as_bytes.into_iter().all(|b| b == 0)); // Assert that the rest of the field element's bytes are empty
        char_byte
    });

    let final_string = str::from_utf8(&string_as_slice).unwrap();
    final_string.to_owned()
}<|MERGE_RESOLUTION|>--- conflicted
+++ resolved
@@ -32,43 +32,6 @@
     String {
         length: u64,
     },
-<<<<<<< HEAD
-    FmtString {},
-    Error {},
-    Unit {},
-    Constant {},
-    TraitAsType {},
-    TypeVariable {},
-    NamedGeneric {},
-    Forall {},
-    Function,
-    MutableReference {},
-    NotConstant {},
-}
-
-impl PrintableType {
-    /// Returns the number of field elements required to represent the type once encoded.
-    pub fn field_count(&self) -> Option<u32> {
-        match self {
-            Self::Field
-            | Self::SignedInteger { .. }
-            | Self::UnsignedInteger { .. }
-            | Self::Boolean
-            | Self::Function => Some(1),
-            Self::Array { length, typ } => {
-                length.and_then(|len| typ.field_count().map(|x| x * (len as u32)))
-            }
-            Self::Tuple { types } => types
-                .iter()
-                .fold(Some(0), |count, typ| count.and_then(|c| typ.field_count().map(|fc| c + fc))),
-            Self::Struct { fields, .. } => fields.iter().fold(Some(0), |count, (_, field_type)| {
-                count.and_then(|c| field_type.field_count().map(|fc| c + fc))
-            }),
-            Self::String { length } => Some(*length as u32),
-            _ => Some(0),
-        }
-    }
-=======
     Function {
         env: Box<PrintableType>,
     },
@@ -76,7 +39,6 @@
         typ: Box<PrintableType>,
     },
     Unit,
->>>>>>> f5c4632e
 }
 
 /// This is what all formats eventually transform into
@@ -162,39 +124,10 @@
     let types_start_at = input_and_printable_types.len() - num_values;
     let mut input_iter = input_and_printable_types[0..types_start_at]
         .iter()
-<<<<<<< HEAD
-        .skip(input_and_printable_values.len() - num_values)
-        .enumerate()
-    {
-        let printable_type = fetch_printable_type(printable_value)?;
-        let field_count = printable_type.field_count();
-        let value = match (field_count, &printable_type) {
-            (_, PrintableType::Array { .. } | PrintableType::String { .. }) => {
-                // Arrays and strings are represented in a single value vector rather than multiple separate input values
-                let mut input_values_as_fields = input_and_printable_values[i]
-                    .values()
-                    .into_iter()
-                    .map(|value| value.to_field());
-                decode_value(&mut input_values_as_fields, &printable_type)
-            }
-            (Some(type_size), _) => {
-                // We must use a flat map here as each value in a struct will be in a separate input value
-                let mut input_values_as_fields = input_and_printable_values
-                    [i..(i + (type_size as usize))]
-                    .iter()
-                    .flat_map(|param| vecmap(param.values(), |value| value.to_field()));
-                decode_value(&mut input_values_as_fields, &printable_type)
-            }
-            (None, _) => {
-                panic!("unexpected None field_count for type {printable_type:?}");
-            }
-        };
-=======
         .flat_map(|param| vecmap(param.values(), |value| value.to_field()));
     for printable_type in input_and_printable_types.iter().skip(types_start_at) {
         let printable_type = fetch_printable_type(printable_type)?;
         let value = decode_value(&mut input_iter, &printable_type);
->>>>>>> f5c4632e
 
         output.push((value, printable_type));
     }
@@ -240,11 +173,7 @@
                 output.push_str("false");
             }
         }
-<<<<<<< HEAD
-        (PrintableValue::Field(_), PrintableType::Function) => {
-=======
         (PrintableValue::Field(_), PrintableType::Function { .. }) => {
->>>>>>> f5c4632e
             output.push_str("<<function>>");
         }
         (_, PrintableType::MutableReference { .. }) => {
@@ -301,11 +230,8 @@
             output.push(')');
         }
 
-<<<<<<< HEAD
-=======
         (_, PrintableType::Unit) => output.push_str("()"),
 
->>>>>>> f5c4632e
         _ => return None,
     };
 
@@ -376,17 +302,12 @@
         PrintableType::Field
         | PrintableType::SignedInteger { .. }
         | PrintableType::UnsignedInteger { .. }
-        | PrintableType::Boolean
-        | PrintableType::Function => {
+        | PrintableType::Boolean => {
             let field_element = field_iterator.next().unwrap();
 
             PrintableValue::Field(field_element)
         }
         PrintableType::Array { length: None, typ } => {
-<<<<<<< HEAD
-            // TODO: maybe the len is the first arg? not sure
-=======
->>>>>>> f5c4632e
             let length = field_iterator
                 .next()
                 .expect("not enough data to decode variable array length")
@@ -426,9 +347,6 @@
 
             PrintableValue::Struct(struct_map)
         }
-<<<<<<< HEAD
-        _ => PrintableValue::Other,
-=======
         PrintableType::Function { env } => {
             let field_element = field_iterator.next().unwrap();
             let func_ref = PrintableValue::Field(field_element);
@@ -441,7 +359,6 @@
             decode_value(field_iterator, typ)
         }
         PrintableType::Unit => PrintableValue::Field(FieldElement::zero()),
->>>>>>> f5c4632e
     }
 }
 
