use acvm::acir::circuit::OpcodeLocation;
use acvm::compiler::AcirTransformationMap;
use fm::FileId;

use base64::Engine;
use flate2::read::DeflateDecoder;
use flate2::write::DeflateEncoder;
use flate2::Compression;
use serde::Deserializer;
use serde::Serializer;
use serde_with::serde_as;
use serde_with::DisplayFromStr;
<<<<<<< HEAD
use std::collections::{BTreeMap, HashMap};
use std::mem;

use crate::Location;
use noirc_printable_type::PrintableType;
use serde::{Deserialize, Serialize};
=======
use std::collections::BTreeMap;
use std::collections::HashMap;
use std::io::Read;
use std::io::Write;
use std::mem;

use crate::Location;
use serde::{
    de::Error as DeserializationError, ser::Error as SerializationError, Deserialize, Serialize,
};
>>>>>>> f5c4632e

pub type Variables = Vec<(u32, (String, u32))>;
pub type Types = Vec<(u32, PrintableType)>;
pub type VariableTypes = (Variables, Types);

#[serde_as]
#[derive(Default, Debug, Clone, Deserialize, Serialize)]
pub struct DebugInfo {
    /// Map opcode index of an ACIR circuit into the source code location
    /// Serde does not support mapping keys being enums for json, so we indicate
    /// that they should be serialized to/from strings.
    #[serde_as(as = "BTreeMap<DisplayFromStr, _>")]
    pub locations: BTreeMap<OpcodeLocation, Vec<Location>>,
    pub variables: HashMap<u32, (String, u32)>, // var_id => (name, type_id)
    pub types: HashMap<u32, PrintableType>,     // type_id => printable type
}

/// Holds OpCodes Counts for Acir and Brillig Opcodes
/// To be printed with `nargo info --profile-info`
#[derive(Default, Debug, Serialize, Deserialize, Clone)]
pub struct OpCodesCount {
    pub acir_size: usize,
    pub brillig_size: usize,
}

impl DebugInfo {
    pub fn new(
        locations: BTreeMap<OpcodeLocation, Vec<Location>>,
        var_types: VariableTypes,
    ) -> Self {
        Self {
            locations,
            variables: var_types.0.into_iter().collect(),
            types: var_types.1.into_iter().collect(),
        }
    }

    /// Updates the locations map when the [`Circuit`][acvm::acir::circuit::Circuit] is modified.
    ///
    /// The [`OpcodeLocation`]s are generated with the ACIR, but passing the ACIR through a transformation step
    /// renders the old `OpcodeLocation`s invalid. The AcirTransformationMap is able to map the old `OpcodeLocation` to the new ones.
    /// Note: One old `OpcodeLocation` might have transformed into more than one new `OpcodeLocation`.
    #[tracing::instrument(level = "trace", skip(self, update_map))]
    pub fn update_acir(&mut self, update_map: AcirTransformationMap) {
        let old_locations = mem::take(&mut self.locations);

        for (old_opcode_location, source_locations) in old_locations {
            update_map.new_locations(old_opcode_location).for_each(|new_opcode_location| {
                self.locations.insert(new_opcode_location, source_locations.clone());
            });
        }
    }

    pub fn opcode_location(&self, loc: &OpcodeLocation) -> Option<Vec<Location>> {
        self.locations.get(loc).cloned()
    }

    pub fn count_span_opcodes(&self) -> HashMap<Location, OpCodesCount> {
        let mut accumulator: HashMap<Location, Vec<&OpcodeLocation>> = HashMap::new();

        for (opcode_location, locations) in self.locations.iter() {
            for location in locations.iter() {
                let opcodes = accumulator.entry(*location).or_insert(Vec::new());
                opcodes.push(opcode_location);
            }
        }

        let counted_opcodes = accumulator
            .iter()
            .map(|(location, opcodes)| {
                let acir_opcodes: Vec<_> = opcodes
                    .iter()
                    .filter(|opcode_location| matches!(opcode_location, OpcodeLocation::Acir(_)))
                    .collect();
                let brillig_opcodes: Vec<_> = opcodes
                    .iter()
                    .filter(|opcode_location| {
                        matches!(opcode_location, OpcodeLocation::Brillig { .. })
                    })
                    .collect();
                let opcodes_count = OpCodesCount {
                    acir_size: acir_opcodes.len(),
                    brillig_size: brillig_opcodes.len(),
                };
                (*location, opcodes_count)
            })
            .collect();

        counted_opcodes
    }

<<<<<<< HEAD
    pub fn get_file_ids(&self) -> Vec<FileId> {
        self.locations
            .values()
            .filter_map(|call_stack| call_stack.last().map(|location| location.file))
            .collect()
=======
    pub fn serialize_compressed_base64_json<S>(
        debug_info: &DebugInfo,
        s: S,
    ) -> Result<S::Ok, S::Error>
    where
        S: Serializer,
    {
        let json_str = serde_json::to_string(debug_info).map_err(S::Error::custom)?;

        let mut encoder = DeflateEncoder::new(Vec::new(), Compression::default());
        encoder.write_all(json_str.as_bytes()).map_err(S::Error::custom)?;
        let compressed_data = encoder.finish().map_err(S::Error::custom)?;

        let encoded_b64 = base64::prelude::BASE64_STANDARD.encode(compressed_data);
        s.serialize_str(&encoded_b64)
    }

    pub fn deserialize_compressed_base64_json<'de, D>(
        deserializer: D,
    ) -> Result<DebugInfo, D::Error>
    where
        D: Deserializer<'de>,
    {
        let encoded_b64: String = Deserialize::deserialize(deserializer)?;

        let compressed_data =
            base64::prelude::BASE64_STANDARD.decode(encoded_b64).map_err(D::Error::custom)?;

        let mut decoder = DeflateDecoder::new(&compressed_data[..]);
        let mut decompressed_data = Vec::new();
        decoder.read_to_end(&mut decompressed_data).map_err(D::Error::custom)?;

        let json_str = String::from_utf8(decompressed_data).map_err(D::Error::custom)?;
        serde_json::from_str(&json_str).map_err(D::Error::custom)
>>>>>>> f5c4632e
    }
}<|MERGE_RESOLUTION|>--- conflicted
+++ resolved
@@ -10,14 +10,6 @@
 use serde::Serializer;
 use serde_with::serde_as;
 use serde_with::DisplayFromStr;
-<<<<<<< HEAD
-use std::collections::{BTreeMap, HashMap};
-use std::mem;
-
-use crate::Location;
-use noirc_printable_type::PrintableType;
-use serde::{Deserialize, Serialize};
-=======
 use std::collections::BTreeMap;
 use std::collections::HashMap;
 use std::io::Read;
@@ -25,10 +17,10 @@
 use std::mem;
 
 use crate::Location;
+use noirc_printable_type::PrintableType;
 use serde::{
     de::Error as DeserializationError, ser::Error as SerializationError, Deserialize, Serialize,
 };
->>>>>>> f5c4632e
 
 pub type Variables = Vec<(u32, (String, u32))>;
 pub type Types = Vec<(u32, PrintableType)>;
@@ -120,13 +112,13 @@
         counted_opcodes
     }
 
-<<<<<<< HEAD
     pub fn get_file_ids(&self) -> Vec<FileId> {
         self.locations
             .values()
             .filter_map(|call_stack| call_stack.last().map(|location| location.file))
             .collect()
-=======
+    }
+
     pub fn serialize_compressed_base64_json<S>(
         debug_info: &DebugInfo,
         s: S,
@@ -161,6 +153,5 @@
 
         let json_str = String::from_utf8(decompressed_data).map_err(D::Error::custom)?;
         serde_json::from_str(&json_str).map_err(D::Error::custom)
->>>>>>> f5c4632e
     }
 }