--- conflicted
+++ resolved
@@ -86,11 +86,7 @@
         self.0.end().into()
     }
 
-<<<<<<< HEAD
-    pub fn from_str(s: &str) -> Span {
-=======
     pub fn build_from_str(s: &str) -> Span {
->>>>>>> d78e641a
         Span(ByteSpan::from_str(s))
     }
 
