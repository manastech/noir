use std::{
    borrow::Cow,
    cell::RefCell,
    collections::{BTreeSet, HashMap},
    rc::Rc,
};

use crate::{
    hir::type_check::TypeCheckError,
    node_interner::{ExprId, NodeInterner, TraitId, TypeAliasId},
};
use iter_extended::vecmap;
use noirc_errors::{Location, Span};
use noirc_printable_type::PrintableType;

use crate::{node_interner::StructId, Ident, Signedness};

use super::expr::{HirCallExpression, HirExpression, HirIdent};

#[derive(Debug, PartialEq, Eq, Clone, Hash)]
pub enum Type {
    /// A primitive Field type
    FieldElement,

    /// Array(N, E) is an array of N elements of type E. It is expected that N
    /// is either a type variable of some kind or a Type::Constant.
    Array(Box<Type>, Box<Type>),

    /// A primitive integer type with the given sign and bit count.
    /// E.g. `u32` would be `Integer(Unsigned, 32)`
    Integer(Signedness, u32),

    /// The primitive `bool` type.
    Bool,

    /// String(N) is an array of characters of length N. It is expected that N
    /// is either a type variable of some kind or a Type::Constant.
    String(Box<Type>),

    /// FmtString(N, Vec<E>) is an array of characters of length N that contains
    /// a list of fields specified inside the string by the following regular expression r"\{([\S]+)\}"
    FmtString(Box<Type>, Box<Type>),

    /// The unit type `()`.
    Unit,

    /// A user-defined struct type. The `Shared<StructType>` field here refers to
    /// the shared definition for each instance of this struct type. The `Vec<Type>`
    /// represents the generic arguments (if any) to this struct type.
    Struct(Shared<StructType>, Vec<Type>),

    /// A tuple type with the given list of fields in the order they appear in source code.
    Tuple(Vec<Type>),

    /// TypeVariables are stand-in variables for some type which is not yet known.
    /// They are not to be confused with NamedGenerics. While the later mostly works
    /// as with normal types (ie. for two NamedGenerics T and U, T != U), TypeVariables
    /// will be automatically rebound as necessary to satisfy any calls to unify.
    ///
    /// TypeVariables are often created when a generic function is instantiated. This
    /// is a process that replaces each NamedGeneric in a generic function with a TypeVariable.
    /// Doing this at each call site of a generic function is how they can be called with
    /// different argument types each time.
    TypeVariable(TypeVariable, TypeVariableKind),

    /// `impl Trait` when used in a type position.
    /// These are only matched based on the TraitId. The trait name paramer is only
    /// used for displaying error messages using the name of the trait.
    TraitAsType(TraitId, /*name:*/ Rc<String>, /*generics:*/ Vec<Type>),

    /// NamedGenerics are the 'T' or 'U' in a user-defined generic function
    /// like `fn foo<T, U>(...) {}`. Unlike TypeVariables, they cannot be bound over.
    NamedGeneric(TypeVariable, Rc<String>),

    /// A functions with arguments, a return type and environment.
    /// the environment should be `Unit` by default,
    /// for closures it should contain a `Tuple` type with the captured
    /// variable types.
    Function(Vec<Type>, /*return_type:*/ Box<Type>, /*environment:*/ Box<Type>),

    /// &mut T
    MutableReference(Box<Type>),

    /// A type generic over the given type variables.
    /// Storing both the TypeVariableId and TypeVariable isn't necessary
    /// but it makes handling them both easier. The TypeVariableId should
    /// never be bound over during type checking, but during monomorphization it
    /// will be and thus needs the full TypeVariable link.
    Forall(Generics, Box<Type>),

    /// A type-level integer. Included to let an Array's size type variable
    /// bind to an integer without special checks to bind it to a non-type.
    Constant(u64),

    /// The type of a slice is an array of size NotConstant.
    /// The size of an array literal is resolved to this if it ever uses operations
    /// involving slices.
    NotConstant,

    /// The result of some type error. Remembering type errors as their own type variant lets
    /// us avoid issuing repeat type errors for the same item. For example, a lambda with
    /// an invalid type would otherwise issue a new error each time it is called
    /// if not for this variant.
    Error,
}

impl Type {
    /// Returns the number of field elements required to represent the type once encoded.
    pub fn field_count(&self) -> u32 {
        match self {
            Type::FieldElement | Type::Integer { .. } | Type::Bool => 1,
            Type::Array(size, typ) => {
                let length = size
                    .evaluate_to_u64()
                    .expect("Cannot have variable sized arrays as a parameter to main");
                let typ = typ.as_ref();
                (length as u32) * typ.field_count()
            }
            Type::Struct(ref def, args) => {
                let struct_type = def.borrow();
                let fields = struct_type.get_fields(args);
                fields.iter().fold(0, |acc, (_, field_type)| acc + field_type.field_count())
            }
            Type::Tuple(fields) => {
                fields.iter().fold(0, |acc, field_typ| acc + field_typ.field_count())
            }
            Type::String(size) => {
                let size = size
                    .evaluate_to_u64()
                    .expect("Cannot have variable sized strings as a parameter to main");
                size as u32
            }
            Type::FmtString(_, _)
            | Type::Unit
            | Type::TypeVariable(_, _)
            | Type::TraitAsType(..)
            | Type::NamedGeneric(_, _)
            | Type::Function(_, _, _)
            | Type::MutableReference(_)
            | Type::Forall(_, _)
            | Type::Constant(_)
            | Type::NotConstant
            | Type::Error => unreachable!("This type cannot exist as a parameter to main"),
        }
    }

    pub(crate) fn is_nested_slice(&self) -> bool {
        match self {
            Type::Array(size, elem) => {
                if let Type::NotConstant = size.as_ref() {
                    elem.as_ref().contains_slice()
                } else {
                    false
                }
            }
            _ => false,
        }
    }

    fn contains_slice(&self) -> bool {
        match self {
            Type::Array(size, _) => matches!(size.as_ref(), Type::NotConstant),
            Type::Struct(struct_typ, generics) => {
                let fields = struct_typ.borrow().get_fields(generics);
                for field in fields.iter() {
                    if field.1.contains_slice() {
                        return true;
                    }
                }
                false
            }
            Type::Tuple(types) => {
                for typ in types.iter() {
                    if typ.contains_slice() {
                        return true;
                    }
                }
                false
            }
            _ => false,
        }
    }
}

/// A list of TypeVariableIds to bind to a type. Storing the
/// TypeVariable in addition to the matching TypeVariableId allows
/// the binding to later be undone if needed.
pub type TypeBindings = HashMap<TypeVariableId, (TypeVariable, Type)>;

/// Represents a struct type in the type system. Each instance of this
/// rust struct will be shared across all Type::Struct variants that represent
/// the same struct type.
#[derive(Debug, Eq)]
pub struct StructType {
    /// A unique id representing this struct type. Used to check if two
    /// struct types are equal.
    pub id: StructId,

    pub name: Ident,

    /// Fields are ordered and private, they should only
    /// be accessed through get_field(), get_fields(), or instantiate()
    /// since these will handle applying generic arguments to fields as well.
    fields: Vec<(Ident, Type)>,

    pub generics: Generics,
    pub location: Location,
}

/// Corresponds to generic lists such as `<T, U>` in the source program.
pub type Generics = Vec<TypeVariable>;

impl std::hash::Hash for StructType {
    fn hash<H: std::hash::Hasher>(&self, state: &mut H) {
        self.id.hash(state);
    }
}

impl PartialEq for StructType {
    fn eq(&self, other: &Self) -> bool {
        self.id == other.id
    }
}

impl StructType {
    pub fn new(
        id: StructId,
        name: Ident,

        location: Location,
        fields: Vec<(Ident, Type)>,
        generics: Generics,
    ) -> StructType {
        StructType { id, fields, name, location, generics }
    }

    /// To account for cyclic references between structs, a struct's
    /// fields are resolved strictly after the struct itself is initially
    /// created. Therefore, this method is used to set the fields once they
    /// become known.
    pub fn set_fields(&mut self, fields: Vec<(Ident, Type)>) {
        assert!(self.fields.is_empty());
        self.fields = fields;
    }

    pub fn num_fields(&self) -> usize {
        self.fields.len()
    }

    /// Returns the field matching the given field name, as well as its field index.
    pub fn get_field(&self, field_name: &str, generic_args: &[Type]) -> Option<(Type, usize)> {
        assert_eq!(self.generics.len(), generic_args.len());

        self.fields.iter().enumerate().find(|(_, (name, _))| name.0.contents == field_name).map(
            |(i, (_, typ))| {
                let substitutions = self
                    .generics
                    .iter()
                    .zip(generic_args)
                    .map(|(old, new)| (old.id(), (old.clone(), new.clone())))
                    .collect();

                (typ.substitute(&substitutions), i)
            },
        )
    }

    /// Returns all the fields of this type, after being applied to the given generic arguments.
    pub fn get_fields(&self, generic_args: &[Type]) -> Vec<(String, Type)> {
        assert_eq!(self.generics.len(), generic_args.len());

        let substitutions = self
            .generics
            .iter()
            .zip(generic_args)
            .map(|(old, new)| (old.id(), (old.clone(), new.clone())))
            .collect();

        vecmap(&self.fields, |(name, typ)| {
            let name = name.0.contents.clone();
            (name, typ.substitute(&substitutions))
        })
    }

    pub fn field_names(&self) -> BTreeSet<Ident> {
        self.fields.iter().map(|(name, _)| name.clone()).collect()
    }

    /// True if the given index is the same index as a generic type of this struct
    /// which is expected to be a numeric generic.
    /// This is needed because we infer type kinds in Noir and don't have extensive kind checking.
    pub fn generic_is_numeric(&self, index_of_generic: usize) -> bool {
        let target_id = self.generics[index_of_generic].0;
        self.fields.iter().any(|(_, field)| field.contains_numeric_typevar(target_id))
    }

    /// Instantiate this struct type, returning a Vec of the new generic args (in
    /// the same order as self.generics)
    pub fn instantiate(&self, interner: &mut NodeInterner) -> Vec<Type> {
        vecmap(&self.generics, |_| interner.next_type_variable())
    }
}

impl std::fmt::Display for StructType {
    fn fmt(&self, f: &mut std::fmt::Formatter<'_>) -> std::fmt::Result {
        write!(f, "{}", self.name)
    }
}

/// Wrap around an unsolved type
#[derive(Debug, Clone, Eq)]
pub struct TypeAliasType {
    pub name: Ident,
    pub id: TypeAliasId,
    pub typ: Type,
    pub generics: Generics,
    pub span: Span,
}

impl std::hash::Hash for TypeAliasType {
    fn hash<H: std::hash::Hasher>(&self, state: &mut H) {
        self.id.hash(state);
    }
}

impl PartialEq for TypeAliasType {
    fn eq(&self, other: &Self) -> bool {
        self.id == other.id
    }
}

impl std::fmt::Display for TypeAliasType {
    fn fmt(&self, f: &mut std::fmt::Formatter<'_>) -> std::fmt::Result {
        write!(f, "{}", self.name)?;

        if !self.generics.is_empty() {
            let generics = vecmap(&self.generics, |binding| binding.borrow().to_string());
            write!(f, "{}", generics.join(", "))?;
        }

        Ok(())
    }
}

impl TypeAliasType {
    pub fn new(
        id: TypeAliasId,
        name: Ident,
        span: Span,
        typ: Type,
        generics: Generics,
    ) -> TypeAliasType {
        TypeAliasType { id, typ, name, span, generics }
    }

    pub fn set_type_and_generics(&mut self, new_typ: Type, new_generics: Generics) {
        assert_eq!(self.typ, Type::Error);
        self.typ = new_typ;
        self.generics = new_generics;
    }

    pub fn get_type(&self, generic_args: &[Type]) -> Type {
        assert_eq!(self.generics.len(), generic_args.len());

        let substitutions = self
            .generics
            .iter()
            .zip(generic_args)
            .map(|(old, new)| (old.id(), (old.clone(), new.clone())))
            .collect();

        self.typ.substitute(&substitutions)
    }
}

/// A shared, mutable reference to some T.
/// Wrapper is required for Hash impl of RefCell.
#[derive(Debug, Eq, PartialOrd, Ord)]
pub struct Shared<T>(Rc<RefCell<T>>);

impl<T: std::hash::Hash> std::hash::Hash for Shared<T> {
    fn hash<H: std::hash::Hasher>(&self, state: &mut H) {
        self.0.borrow().hash(state);
    }
}

impl<T: PartialEq> PartialEq for Shared<T> {
    fn eq(&self, other: &Self) -> bool {
        let ref1 = self.0.borrow();
        let ref2 = other.0.borrow();
        *ref1 == *ref2
    }
}

impl<T> Clone for Shared<T> {
    fn clone(&self) -> Self {
        Shared(self.0.clone())
    }
}

impl<T> From<T> for Shared<T> {
    fn from(thing: T) -> Shared<T> {
        Shared::new(thing)
    }
}

impl<T> Shared<T> {
    pub fn new(thing: T) -> Shared<T> {
        Shared(Rc::new(RefCell::new(thing)))
    }

    pub fn borrow(&self) -> std::cell::Ref<T> {
        self.0.borrow()
    }

    pub fn borrow_mut(&self) -> std::cell::RefMut<T> {
        self.0.borrow_mut()
    }
}

/// A restricted subset of binary operators useable on
/// type level integers for use in the array length positions of types.
#[derive(Debug, Copy, Clone, Hash, PartialEq, Eq)]
pub enum BinaryTypeOperator {
    Addition,
    Subtraction,
    Multiplication,
    Division,
    Modulo,
}

#[derive(Debug, PartialEq, Eq, Clone, Hash)]
pub enum TypeVariableKind {
    /// Can bind to any type
    Normal,

    /// A generic integer or field type. This is a more specific kind of TypeVariable
    /// that can only be bound to Type::Field, Type::Integer, or other polymorphic integers.
    /// This is the type of undecorated integer literals like `46`. Typing them in this way
    /// allows them to be polymorphic over the actual integer/field type used without requiring
    /// type annotations on each integer literal.
    IntegerOrField,

    /// A potentially constant array size. This will only bind to itself, Type::NotConstant, or
    /// Type::Constant(n) with a matching size. This defaults to Type::Constant(n) if still unbound
    /// during monomorphization.
    Constant(u64),
}

/// A TypeVariable is a mutable reference that is either
/// bound to some type, or unbound with a given TypeVariableId.
#[derive(Debug, PartialEq, Eq, Clone, Hash)]
pub struct TypeVariable(TypeVariableId, Shared<TypeBinding>);

impl TypeVariable {
    pub fn unbound(id: TypeVariableId) -> Self {
        TypeVariable(id, Shared::new(TypeBinding::Unbound(id)))
    }

    pub fn id(&self) -> TypeVariableId {
        self.0
    }

    /// Bind this type variable to a value.
    ///
    /// Panics if this TypeVariable is already Bound.
    /// Also Panics if the ID of this TypeVariable occurs within the given
    /// binding, as that would cause an infinitely recursive type.
    pub fn bind(&self, typ: Type) {
        let id = match &*self.1.borrow() {
            TypeBinding::Bound(binding) => {
                unreachable!("TypeVariable::bind, cannot bind bound var {} to {}", binding, typ)
            }
            TypeBinding::Unbound(id) => *id,
        };

        assert!(!typ.occurs(id));
        *self.1.borrow_mut() = TypeBinding::Bound(typ);
    }

    pub fn try_bind(&self, binding: Type, span: Span) -> Result<(), TypeCheckError> {
        let id = match &*self.1.borrow() {
            TypeBinding::Bound(binding) => {
                unreachable!("Expected unbound, found bound to {binding}")
            }
            TypeBinding::Unbound(id) => *id,
        };

        if binding.occurs(id) {
            Err(TypeCheckError::TypeAnnotationsNeeded { span })
        } else {
            *self.1.borrow_mut() = TypeBinding::Bound(binding);
            Ok(())
        }
    }

    /// Borrows this TypeVariable to (e.g.) manually match on the inner TypeBinding.
    pub fn borrow(&self) -> std::cell::Ref<TypeBinding> {
        self.1.borrow()
    }

    /// Unbind this type variable, setting it to Unbound(id).
    ///
    /// This is generally a logic error to use outside of monomorphization.
    pub fn unbind(&self, id: TypeVariableId) {
        *self.1.borrow_mut() = TypeBinding::Unbound(id);
    }

    /// Forcibly bind a type variable to a new type - even if the type
    /// variable is already bound to a different type. This generally
    /// a logic error to use outside of monomorphization.
    pub fn force_bind(&self, typ: Type) {
        *self.1.borrow_mut() = TypeBinding::Bound(typ);
    }
}

/// TypeBindings are the mutable insides of a TypeVariable.
/// They are either bound to some type, or are unbound.
#[derive(Debug, Clone, PartialEq, Eq, Hash)]
pub enum TypeBinding {
    Bound(Type),
    Unbound(TypeVariableId),
}

impl TypeBinding {
    pub fn is_unbound(&self) -> bool {
        matches!(self, TypeBinding::Unbound(_))
    }
}

/// A unique ID used to differentiate different type variables
#[derive(Debug, Copy, Clone, PartialEq, Eq, Hash)]
pub struct TypeVariableId(pub usize);

impl Type {
    pub fn default_int_type() -> Type {
        Type::FieldElement
    }

    pub fn default_range_loop_type() -> Type {
        Type::Integer(Signedness::Unsigned, 64)
    }

    pub fn type_variable(id: TypeVariableId) -> Type {
        let var = TypeVariable::unbound(id);
        Type::TypeVariable(var, TypeVariableKind::Normal)
    }

    /// Returns a TypeVariable(_, TypeVariableKind::Constant(length)) to bind to
    /// a constant integer for e.g. an array length.
    pub fn constant_variable(length: u64, interner: &mut NodeInterner) -> Type {
        let id = interner.next_type_variable_id();
        let kind = TypeVariableKind::Constant(length);
        let var = TypeVariable::unbound(id);
        Type::TypeVariable(var, kind)
    }

    pub fn polymorphic_integer(interner: &mut NodeInterner) -> Type {
        let id = interner.next_type_variable_id();
        let kind = TypeVariableKind::IntegerOrField;
        let var = TypeVariable::unbound(id);
        Type::TypeVariable(var, kind)
    }

    /// A bit of an awkward name for this function - this function returns
    /// true for type variables or polymorphic integers which are unbound.
    /// NamedGenerics will always be false as although they are bindable,
    /// they shouldn't be bound over until monomorphization.
    pub fn is_bindable(&self) -> bool {
        match self {
            Type::TypeVariable(binding, _) => match &*binding.borrow() {
                TypeBinding::Bound(binding) => binding.is_bindable(),
                TypeBinding::Unbound(_) => true,
            },
            _ => false,
        }
    }

    pub fn is_field(&self) -> bool {
        matches!(self.follow_bindings(), Type::FieldElement)
    }

    pub fn is_signed(&self) -> bool {
        matches!(self.follow_bindings(), Type::Integer(Signedness::Signed, _))
    }

    pub fn is_unsigned(&self) -> bool {
        matches!(self.follow_bindings(), Type::Integer(Signedness::Unsigned, _))
    }

    fn contains_numeric_typevar(&self, target_id: TypeVariableId) -> bool {
        // True if the given type is a NamedGeneric with the target_id
        let named_generic_id_matches_target = |typ: &Type| {
            if let Type::NamedGeneric(type_variable, _) = typ {
                match &*type_variable.borrow() {
                    TypeBinding::Bound(_) => {
                        unreachable!("Named generics should not be bound until monomorphization")
                    }
                    TypeBinding::Unbound(id) => target_id == *id,
                }
            } else {
                false
            }
        };

        match self {
            Type::FieldElement
            | Type::Integer(_, _)
            | Type::Bool
            | Type::Unit
            | Type::Error
            | Type::TypeVariable(_, _)
            | Type::Constant(_)
            | Type::NamedGeneric(_, _)
            | Type::NotConstant
            | Type::Forall(_, _)
            | Type::TraitAsType(..) => false,

            Type::Array(length, elem) => {
                elem.contains_numeric_typevar(target_id) || named_generic_id_matches_target(length)
            }

            Type::Tuple(fields) => {
                fields.iter().any(|field| field.contains_numeric_typevar(target_id))
            }
            Type::Function(parameters, return_type, env) => {
                parameters.iter().any(|parameter| parameter.contains_numeric_typevar(target_id))
                    || return_type.contains_numeric_typevar(target_id)
                    || env.contains_numeric_typevar(target_id)
            }
            Type::Struct(struct_type, generics) => {
                generics.iter().enumerate().any(|(i, generic)| {
                    if named_generic_id_matches_target(generic) {
                        struct_type.borrow().generic_is_numeric(i)
                    } else {
                        generic.contains_numeric_typevar(target_id)
                    }
                })
            }
            Type::MutableReference(element) => element.contains_numeric_typevar(target_id),
            Type::String(length) => named_generic_id_matches_target(length),
            Type::FmtString(length, elements) => {
                elements.contains_numeric_typevar(target_id)
                    || named_generic_id_matches_target(length)
            }
        }
    }

    /// True if this type can be used as a parameter to `main` or a contract function.
    /// This is only false for unsized types like slices or slices that do not make sense
    /// as a program input such as named generics or mutable references.
    ///
    /// This function should match the same check done in `create_value_from_type` in acir_gen.
    /// If this function does not catch a case where a type should be valid, it will later lead to a
    /// panic in that function instead of a user-facing compiler error message.
    pub(crate) fn is_valid_for_program_input(&self) -> bool {
        match self {
            // Type::Error is allowed as usual since it indicates an error was already issued and
            // we don't need to issue further errors about this likely unresolved type
            Type::FieldElement
            | Type::Integer(_, _)
            | Type::Bool
            | Type::Unit
            | Type::Constant(_)
            | Type::Error => true,

            Type::FmtString(_, _)
            | Type::TypeVariable(_, _)
            | Type::NamedGeneric(_, _)
            | Type::Function(_, _, _)
            | Type::MutableReference(_)
            | Type::Forall(_, _)
            | Type::TraitAsType(..)
            | Type::NotConstant => false,

            Type::Array(length, element) => {
                length.is_valid_for_program_input() && element.is_valid_for_program_input()
            }
            Type::String(length) => length.is_valid_for_program_input(),
            Type::Tuple(elements) => elements.iter().all(|elem| elem.is_valid_for_program_input()),
            Type::Struct(definition, generics) => definition
                .borrow()
                .get_fields(generics)
                .into_iter()
                .all(|(_, field)| field.is_valid_for_program_input()),
        }
    }

    /// Returns the number of `Forall`-quantified type variables on this type.
    /// Returns 0 if this is not a Type::Forall
    pub fn generic_count(&self) -> usize {
        match self {
            Type::Forall(generics, _) => generics.len(),
            Type::TypeVariable(type_variable, _) | Type::NamedGeneric(type_variable, _) => {
                match &*type_variable.borrow() {
                    TypeBinding::Bound(binding) => binding.generic_count(),
                    TypeBinding::Unbound(_) => 0,
                }
            }
            _ => 0,
        }
    }

    /// Takes a monomorphic type and generalizes it over each of the type variables in the
    /// given type bindings, ignoring what each type variable is bound to in the TypeBindings.
    pub(crate) fn generalize_from_substitutions(self, type_bindings: TypeBindings) -> Type {
        let polymorphic_type_vars = vecmap(type_bindings, |(_, (type_var, _))| type_var);
        Type::Forall(polymorphic_type_vars, Box::new(self))
    }

    /// Return this type as a monomorphic type - without a `Type::Forall` if there is one.
    /// This is only a shallow check since Noir's type system prohibits `Type::Forall` anywhere
    /// inside other types.
    pub fn as_monotype(&self) -> &Type {
        match self {
            Type::Forall(_, typ) => typ.as_ref(),
            other => other,
        }
    }

    /// Return the generics and type within this `Type::Forall`.
    /// Panics if `self` is not `Type::Forall`
    pub fn unwrap_forall(&self) -> (Cow<Generics>, &Type) {
        match self {
            Type::Forall(generics, typ) => (Cow::Borrowed(generics), typ.as_ref()),
            other => (Cow::Owned(Generics::new()), other),
        }
    }
}

impl std::fmt::Display for Type {
    fn fmt(&self, f: &mut std::fmt::Formatter<'_>) -> std::fmt::Result {
        match self {
            Type::FieldElement => {
                write!(f, "Field")
            }
            Type::Array(len, typ) => {
                if matches!(len.follow_bindings(), Type::NotConstant) {
                    write!(f, "[{typ}]")
                } else {
                    write!(f, "[{typ}; {len}]")
                }
            }
            Type::Integer(sign, num_bits) => match sign {
                Signedness::Signed => write!(f, "i{num_bits}"),
                Signedness::Unsigned => write!(f, "u{num_bits}"),
            },
            Type::TypeVariable(var, TypeVariableKind::Normal) => write!(f, "{}", var.borrow()),
            Type::TypeVariable(binding, TypeVariableKind::IntegerOrField) => {
                if let TypeBinding::Unbound(_) = &*binding.borrow() {
                    // Show a Field by default if this TypeVariableKind::IntegerOrField is unbound, since that is
                    // what they bind to by default anyway. It is less confusing than displaying it
                    // as a generic.
                    write!(f, "Field")
                } else {
                    write!(f, "{}", binding.borrow())
                }
            }
            Type::TypeVariable(binding, TypeVariableKind::Constant(n)) => {
                if let TypeBinding::Unbound(_) = &*binding.borrow() {
                    // TypeVariableKind::Constant(n) binds to Type::Constant(n) by default, so just show that.
                    write!(f, "{n}")
                } else {
                    write!(f, "{}", binding.borrow())
                }
            }
            Type::Struct(s, args) => {
                let args = vecmap(args, |arg| arg.to_string());
                if args.is_empty() {
                    write!(f, "{}", s.borrow())
                } else {
                    write!(f, "{}<{}>", s.borrow(), args.join(", "))
                }
            }
            Type::TraitAsType(_id, name, generics) => {
                write!(f, "impl {}", name)?;
                if !generics.is_empty() {
                    let generics = vecmap(generics, ToString::to_string).join(", ");
                    write!(f, "<{generics}>")?;
                }
                Ok(())
            }
            Type::Tuple(elements) => {
                let elements = vecmap(elements, ToString::to_string);
                write!(f, "({})", elements.join(", "))
            }
            Type::Bool => write!(f, "bool"),
            Type::String(len) => write!(f, "str<{len}>"),
            Type::FmtString(len, elements) => {
                write!(f, "fmtstr<{len}, {elements}>")
            }
            Type::Unit => write!(f, "()"),
            Type::Error => write!(f, "error"),
            Type::NamedGeneric(binding, name) => match &*binding.borrow() {
                TypeBinding::Bound(binding) => binding.fmt(f),
                TypeBinding::Unbound(_) if name.is_empty() => write!(f, "_"),
                TypeBinding::Unbound(_) => write!(f, "{name}"),
            },
            Type::Constant(x) => x.fmt(f),
            Type::Forall(typevars, typ) => {
                let typevars = vecmap(typevars, |var| var.id().to_string());
                write!(f, "forall {}. {}", typevars.join(" "), typ)
            }
            Type::Function(args, ret, env) => {
                let closure_env_text = match **env {
                    Type::Unit => "".to_string(),
                    _ => format!(" with closure environment {env}"),
                };

                let args = vecmap(args.iter(), ToString::to_string);

                write!(f, "fn({}) -> {ret}{closure_env_text}", args.join(", "))
            }
            Type::MutableReference(element) => {
                write!(f, "&mut {element}")
            }
            Type::NotConstant => write!(f, "_"),
        }
    }
}

impl std::fmt::Display for BinaryTypeOperator {
    fn fmt(&self, f: &mut std::fmt::Formatter<'_>) -> std::fmt::Result {
        match self {
            BinaryTypeOperator::Addition => write!(f, "+"),
            BinaryTypeOperator::Subtraction => write!(f, "-"),
            BinaryTypeOperator::Multiplication => write!(f, "*"),
            BinaryTypeOperator::Division => write!(f, "/"),
            BinaryTypeOperator::Modulo => write!(f, "%"),
        }
    }
}

impl std::fmt::Display for TypeVariableId {
    fn fmt(&self, f: &mut std::fmt::Formatter<'_>) -> std::fmt::Result {
        write!(f, "_")
    }
}

impl std::fmt::Display for TypeBinding {
    fn fmt(&self, f: &mut std::fmt::Formatter<'_>) -> std::fmt::Result {
        match self {
            TypeBinding::Bound(typ) => typ.fmt(f),
            TypeBinding::Unbound(id) => id.fmt(f),
        }
    }
}

pub struct UnificationError;

impl Type {
    /// Try to bind a MaybeConstant variable to self, succeeding if self is a Constant,
    /// MaybeConstant, or type variable. If successful, the binding is placed in the
    /// given TypeBindings map rather than linked immediately.
    fn try_bind_to_maybe_constant(
        &self,
        var: &TypeVariable,
        target_length: u64,
        bindings: &mut TypeBindings,
    ) -> Result<(), UnificationError> {
        let target_id = match &*var.borrow() {
            TypeBinding::Bound(_) => unreachable!(),
            TypeBinding::Unbound(id) => *id,
        };

        let this = self.substitute(bindings);

        match &this {
            Type::Constant(length) if *length == target_length => {
                bindings.insert(target_id, (var.clone(), this));
                Ok(())
            }
            Type::NotConstant => {
                bindings.insert(target_id, (var.clone(), Type::NotConstant));
                Ok(())
            }
            // A TypeVariable is less specific than a MaybeConstant, so we bind
            // to the other type variable instead.
            Type::TypeVariable(new_var, kind) => {
                let borrow = new_var.borrow();
                match &*borrow {
                    TypeBinding::Bound(typ) => {
                        typ.try_bind_to_maybe_constant(var, target_length, bindings)
                    }
                    // Avoid infinitely recursive bindings
                    TypeBinding::Unbound(id) if *id == target_id => Ok(()),
                    TypeBinding::Unbound(new_target_id) => match kind {
                        TypeVariableKind::Normal => {
                            let clone = Type::TypeVariable(
                                var.clone(),
                                TypeVariableKind::Constant(target_length),
                            );
                            bindings.insert(*new_target_id, (new_var.clone(), clone));
                            Ok(())
                        }
                        TypeVariableKind::Constant(length) if *length == target_length => {
                            let clone = Type::TypeVariable(
                                var.clone(),
                                TypeVariableKind::Constant(target_length),
                            );
                            bindings.insert(*new_target_id, (new_var.clone(), clone));
                            Ok(())
                        }
                        // The lengths don't match, but neither are set in stone so we can
                        // just set them both to NotConstant. See issue 2370
                        TypeVariableKind::Constant(_) => {
                            // *length != target_length
                            bindings.insert(target_id, (var.clone(), Type::NotConstant));
                            bindings.insert(*new_target_id, (new_var.clone(), Type::NotConstant));
                            Ok(())
                        }
                        TypeVariableKind::IntegerOrField => Err(UnificationError),
                    },
                }
            }
            _ => Err(UnificationError),
        }
    }

    /// Try to bind a PolymorphicInt variable to self, succeeding if self is an integer, field,
    /// other PolymorphicInt type, or type variable. If successful, the binding is placed in the
    /// given TypeBindings map rather than linked immediately.
    pub fn try_bind_to_polymorphic_int(
        &self,
        var: &TypeVariable,
        bindings: &mut TypeBindings,
    ) -> Result<(), UnificationError> {
        let target_id = match &*var.borrow() {
            TypeBinding::Bound(_) => unreachable!(),
            TypeBinding::Unbound(id) => *id,
        };

        let this = self.substitute(bindings);

        match &this {
            Type::FieldElement | Type::Integer(..) => {
                bindings.insert(target_id, (var.clone(), this));
                Ok(())
            }
            Type::TypeVariable(self_var, TypeVariableKind::IntegerOrField) => {
                let borrow = self_var.borrow();
                match &*borrow {
                    TypeBinding::Bound(typ) => typ.try_bind_to_polymorphic_int(var, bindings),
                    // Avoid infinitely recursive bindings
                    TypeBinding::Unbound(id) if *id == target_id => Ok(()),
                    TypeBinding::Unbound(_) => {
                        bindings.insert(target_id, (var.clone(), this.clone()));
                        Ok(())
                    }
                }
            }
            Type::TypeVariable(binding, TypeVariableKind::Normal) => {
                let borrow = binding.borrow();
                match &*borrow {
                    TypeBinding::Bound(typ) => typ.try_bind_to_polymorphic_int(var, bindings),
                    // Avoid infinitely recursive bindings
                    TypeBinding::Unbound(id) if *id == target_id => Ok(()),
                    TypeBinding::Unbound(new_target_id) => {
                        // IntegerOrField is more specific than TypeVariable so we bind the type
                        // variable to IntegerOrField instead.
                        let clone =
                            Type::TypeVariable(var.clone(), TypeVariableKind::IntegerOrField);
                        bindings.insert(*new_target_id, (binding.clone(), clone));
                        Ok(())
                    }
                }
            }
            _ => Err(UnificationError),
        }
    }

    /// Try to bind the given type variable to self. Although the given type variable
    /// is expected to be of TypeVariableKind::Normal, this binding can still fail
    /// if the given type variable occurs within `self` as that would create a recursive type.
    ///
    /// If successful, the binding is placed in the
    /// given TypeBindings map rather than linked immediately.
    fn try_bind_to(
        &self,
        var: &TypeVariable,
        bindings: &mut TypeBindings,
    ) -> Result<(), UnificationError> {
        let target_id = match &*var.borrow() {
            TypeBinding::Bound(_) => unreachable!(),
            TypeBinding::Unbound(id) => *id,
        };

        let this = self.substitute(bindings);

        if let Some(binding) = this.get_inner_type_variable() {
            match &*binding.borrow() {
                TypeBinding::Bound(typ) => return typ.try_bind_to(var, bindings),
                // Don't recursively bind the same id to itself
                TypeBinding::Unbound(id) if *id == target_id => return Ok(()),
                _ => (),
            }
        }

        // Check if the target id occurs within `this` before binding. Otherwise this could
        // cause infinitely recursive types
        if this.occurs(target_id) {
            Err(UnificationError)
        } else {
            bindings.insert(target_id, (var.clone(), this.clone()));
            Ok(())
        }
    }

    fn get_inner_type_variable(&self) -> Option<Shared<TypeBinding>> {
        match self {
            Type::TypeVariable(var, _) | Type::NamedGeneric(var, _) => Some(var.1.clone()),
            _ => None,
        }
    }

    /// Try to unify this type with another, setting any type variables found
    /// equal to the other type in the process. When comparing types, unification
    /// (including try_unify) are almost always preferred over Type::eq as unification
    /// will correctly handle generic types.
    pub fn unify(
        &self,
        expected: &Type,
        errors: &mut Vec<TypeCheckError>,
        make_error: impl FnOnce() -> TypeCheckError,
    ) {
        let mut bindings = TypeBindings::new();

        match self.try_unify(expected, &mut bindings) {
            Ok(()) => {
                // Commit any type bindings on success
                Self::apply_type_bindings(bindings);
            }
            Err(UnificationError) => errors.push(make_error()),
        }
    }

    /// `try_unify` is a bit of a misnomer since although errors are not committed,
    /// any unified bindings are on success.
    pub fn try_unify(
        &self,
        other: &Type,
        bindings: &mut TypeBindings,
    ) -> Result<(), UnificationError> {
        use Type::*;
        use TypeVariableKind as Kind;

        match (self, other) {
            (Error, _) | (_, Error) => Ok(()),

            (TypeVariable(var, Kind::IntegerOrField), other)
            | (other, TypeVariable(var, Kind::IntegerOrField)) => {
                other.try_unify_to_type_variable(var, bindings, |bindings| {
                    other.try_bind_to_polymorphic_int(var, bindings)
                })
            }

            (TypeVariable(var, Kind::Normal), other) | (other, TypeVariable(var, Kind::Normal)) => {
                other.try_unify_to_type_variable(var, bindings, |bindings| {
                    other.try_bind_to(var, bindings)
                })
            }

            (TypeVariable(var, Kind::Constant(length)), other)
            | (other, TypeVariable(var, Kind::Constant(length))) => other
                .try_unify_to_type_variable(var, bindings, |bindings| {
                    other.try_bind_to_maybe_constant(var, *length, bindings)
                }),

            (Array(len_a, elem_a), Array(len_b, elem_b)) => {
                len_a.try_unify(len_b, bindings)?;
                elem_a.try_unify(elem_b, bindings)
            }

            (String(len_a), String(len_b)) => len_a.try_unify(len_b, bindings),

            (FmtString(len_a, elements_a), FmtString(len_b, elements_b)) => {
                len_a.try_unify(len_b, bindings)?;
                elements_a.try_unify(elements_b, bindings)
            }

            (Tuple(elements_a), Tuple(elements_b)) => {
                if elements_a.len() != elements_b.len() {
                    Err(UnificationError)
                } else {
                    for (a, b) in elements_a.iter().zip(elements_b) {
                        a.try_unify(b, bindings)?;
                    }
                    Ok(())
                }
            }

            // No recursive try_unify call for struct fields. Don't want
            // to mutate shared type variables within struct definitions.
            // This isn't possible currently but will be once noir gets generic types
            (Struct(id_a, args_a), Struct(id_b, args_b)) => {
                if id_a == id_b && args_a.len() == args_b.len() {
                    for (a, b) in args_a.iter().zip(args_b) {
                        a.try_unify(b, bindings)?;
                    }
                    Ok(())
                } else {
                    Err(UnificationError)
                }
            }

            (NamedGeneric(binding, _), other) | (other, NamedGeneric(binding, _))
                if !binding.borrow().is_unbound() =>
            {
                if let TypeBinding::Bound(link) = &*binding.borrow() {
                    link.try_unify(other, bindings)
                } else {
                    unreachable!("If guard ensures binding is bound")
                }
            }

            (NamedGeneric(binding_a, name_a), NamedGeneric(binding_b, name_b)) => {
                // Bound NamedGenerics are caught by the check above
                assert!(binding_a.borrow().is_unbound());
                assert!(binding_b.borrow().is_unbound());

                if name_a == name_b {
                    Ok(())
                } else {
                    Err(UnificationError)
                }
            }

            (Function(params_a, ret_a, env_a), Function(params_b, ret_b, env_b)) => {
                if params_a.len() == params_b.len() {
                    for (a, b) in params_a.iter().zip(params_b.iter()) {
                        a.try_unify(b, bindings)?;
                    }

                    env_a.try_unify(env_b, bindings)?;
                    ret_b.try_unify(ret_a, bindings)
                } else {
                    Err(UnificationError)
                }
            }

            (MutableReference(elem_a), MutableReference(elem_b)) => {
                elem_a.try_unify(elem_b, bindings)
            }

            (other_a, other_b) => {
                if other_a == other_b {
                    Ok(())
                } else {
                    Err(UnificationError)
                }
            }
        }
    }

    /// Try to unify a type variable to `self`.
    /// This is a helper function factored out from try_unify.
    fn try_unify_to_type_variable(
        &self,
        type_variable: &TypeVariable,
        bindings: &mut TypeBindings,

        // Bind the type variable to a type. This is factored out since depending on the
        // TypeVariableKind, there are different methods to check whether the variable can
        // bind to the given type or not.
        bind_variable: impl FnOnce(&mut TypeBindings) -> Result<(), UnificationError>,
    ) -> Result<(), UnificationError> {
        match &*type_variable.borrow() {
            // If it is already bound, unify against what it is bound to
            TypeBinding::Bound(link) => link.try_unify(self, bindings),
            TypeBinding::Unbound(id) => {
                // We may have already "bound" this type variable in this call to
                // try_unify, so check those bindings as well.
                match bindings.get(id) {
                    Some((_, binding)) => binding.clone().try_unify(self, bindings),

                    // Otherwise, bind it
                    None => bind_variable(bindings),
                }
            }
        }
    }

    /// Similar to `unify` but if the check fails this will attempt to coerce the
    /// argument to the target type. When this happens, the given expression is wrapped in
    /// a new expression to convert its type. E.g. `array` -> `array.as_slice()`
    ///
    /// Currently the only type coercion in Noir is `[T; N]` into `[T]` via `.as_slice()`.
    pub fn unify_with_coercions(
        &self,
        expected: &Type,
        expression: ExprId,
        interner: &mut NodeInterner,
        errors: &mut Vec<TypeCheckError>,
        make_error: impl FnOnce() -> TypeCheckError,
    ) {
        let mut bindings = TypeBindings::new();

        if let Err(UnificationError) = self.try_unify(expected, &mut bindings) {
            if !self.try_array_to_slice_coercion(expected, expression, interner) {
                errors.push(make_error());
            }
        } else {
            Type::apply_type_bindings(bindings);
        }
    }

    /// Try to apply the array to slice coercion to this given type pair and expression.
    /// If self can be converted to target this way, do so and return true to indicate success.
    fn try_array_to_slice_coercion(
        &self,
        target: &Type,
        expression: ExprId,
        interner: &mut NodeInterner,
    ) -> bool {
        let this = self.follow_bindings();
        let target = target.follow_bindings();

        if let (Type::Array(size1, element1), Type::Array(size2, element2)) = (&this, &target) {
            let size1 = size1.follow_bindings();
            let size2 = size2.follow_bindings();

            // If we have an array and our target is a slice
            if matches!(size1, Type::Constant(_)) && matches!(size2, Type::NotConstant) {
                // Still have to ensure the element types match.
                // Don't need to issue an error here if not, it will be done in unify_with_coercions
                let mut bindings = TypeBindings::new();
                if element1.try_unify(element2, &mut bindings).is_ok() {
                    convert_array_expression_to_slice(expression, this, target, interner);
                    Self::apply_type_bindings(bindings);
                    return true;
                }
            }
        }
        false
    }

    /// Apply the given type bindings, making them permanently visible for each
    /// clone of each type variable bound.
    pub fn apply_type_bindings(bindings: TypeBindings) {
        for (type_variable, binding) in bindings.values() {
            type_variable.bind(binding.clone());
        }
    }

    /// If this type is a Type::Constant (used in array lengths), or is bound
    /// to a Type::Constant, return the constant as a u64.
    pub fn evaluate_to_u64(&self) -> Option<u64> {
        if let Some(binding) = self.get_inner_type_variable() {
            if let TypeBinding::Bound(binding) = &*binding.borrow() {
                return binding.evaluate_to_u64();
            }
        }

        match self {
            Type::TypeVariable(_, TypeVariableKind::Constant(size)) => Some(*size),
            Type::Array(len, _elem) => len.evaluate_to_u64(),
            Type::Constant(x) => Some(*x),
            _ => None,
        }
    }

    /// Iterate over the fields of this type.
    /// Panics if the type is not a struct or tuple.
    pub fn iter_fields(&self) -> impl Iterator<Item = (String, Type)> {
        let fields: Vec<_> = match self {
            // Unfortunately the .borrow() here forces us to collect into a Vec
            // only to have to call .into_iter again afterward. Trying to elide
            // collecting to a Vec leads to us dropping the temporary Ref before
            // the iterator is returned
            Type::Struct(def, args) => vecmap(&def.borrow().fields, |(name, _)| {
                let name = &name.0.contents;
                let typ = def.borrow().get_field(name, args).unwrap().0;
                (name.clone(), typ)
            }),
            Type::Tuple(fields) => {
                let fields = fields.iter().enumerate();
                vecmap(fields, |(i, field)| (i.to_string(), field.clone()))
            }
            other => panic!("Tried to iterate over the fields of '{other}', which has none"),
        };
        fields.into_iter()
    }

    /// Retrieves the type of the given field name
    /// Panics if the type is not a struct or tuple.
    pub fn get_field_type(&self, field_name: &str) -> Type {
        match self {
            Type::Struct(def, args) => def.borrow().get_field(field_name, args).unwrap().0,
            Type::Tuple(fields) => {
                let mut fields = fields.iter().enumerate();
                fields.find(|(i, _)| i.to_string() == *field_name).unwrap().1.clone()
            }
            other => panic!("Tried to iterate over the fields of '{other}', which has none"),
        }
    }

    /// Instantiate this type with the given type bindings.
    /// If any type variables which would be instantiated are contained in the
    /// given type bindings instead, the value from the type bindings is used.
    pub fn instantiate_with_bindings(
        &self,
        mut bindings: TypeBindings,
        interner: &NodeInterner,
    ) -> (Type, TypeBindings) {
        match self {
            Type::Forall(typevars, typ) => {
                for var in typevars {
                    bindings
                        .entry(var.id())
                        .or_insert_with(|| (var.clone(), interner.next_type_variable()));
                }

                let instantiated = typ.force_substitute(&bindings);
                (instantiated, bindings)
            }
            other => (other.clone(), bindings),
        }
    }

    /// Instantiate this type, replacing any type variables it is quantified
    /// over with fresh type variables. If this type is not a Type::Forall,
    /// it is unchanged.
    pub fn instantiate(&self, interner: &NodeInterner) -> (Type, TypeBindings) {
        match self {
            Type::Forall(typevars, typ) => {
                let replacements = typevars
                    .iter()
                    .map(|var| {
                        let new = interner.next_type_variable();
                        (var.id(), (var.clone(), new))
                    })
                    .collect();

                let instantiated = typ.force_substitute(&replacements);
                (instantiated, replacements)
            }
            other => (other.clone(), HashMap::new()),
        }
    }

    /// Substitute any type variables found within this type with the
    /// given bindings if found. If a type variable is not found within
    /// the given TypeBindings, it is unchanged.
    pub fn substitute(&self, type_bindings: &TypeBindings) -> Type {
        self.substitute_helper(type_bindings, false)
    }

    /// Forcibly substitute any type variables found within this type with the
    /// given bindings if found. If a type variable is not found within
    /// the given TypeBindings, it is unchanged.
    ///
    /// Compared to `substitute`, this function will also substitute any type variables
    /// from type_bindings, even if they are bound in `self`. Since this can undo previous
    /// bindings, this function should be avoided unless necessary. Currently, it is only
    /// needed when handling bindings between trait methods and their corresponding impl
    /// method during monomorphization.
    pub fn force_substitute(&self, type_bindings: &TypeBindings) -> Type {
        self.substitute_helper(type_bindings, true)
    }

    /// This helper function only differs in the additional parameter which, if set,
    /// allows substitutions on already-bound type variables. This should be `false`
    /// for most uses, but is currently needed during monomorphization when instantiating
    /// trait functions to shed any previous bindings from recursive parent calls to the
    /// same trait.
    fn substitute_helper(
        &self,
        type_bindings: &TypeBindings,
        substitute_bound_typevars: bool,
    ) -> Type {
        if type_bindings.is_empty() {
            return self.clone();
        }

        let substitute_binding = |binding: &TypeVariable| {
            // Check the id first to allow substituting to
            // type variables that have already been bound over.
            // This is needed for monomorphizing trait impl methods.
            match type_bindings.get(&binding.0) {
                Some((_, binding)) if substitute_bound_typevars => binding.clone(),
                _ => match &*binding.borrow() {
                    TypeBinding::Bound(binding) => {
                        binding.substitute_helper(type_bindings, substitute_bound_typevars)
                    }
                    TypeBinding::Unbound(id) => match type_bindings.get(id) {
                        Some((_, binding)) => binding.clone(),
                        None => self.clone(),
                    },
                },
            }
        };

        match self {
            Type::Array(size, element) => {
                let size = size.substitute_helper(type_bindings, substitute_bound_typevars);
                let element = element.substitute_helper(type_bindings, substitute_bound_typevars);
                Type::Array(Box::new(size), Box::new(element))
            }
            Type::String(size) => {
                let size = size.substitute_helper(type_bindings, substitute_bound_typevars);
                Type::String(Box::new(size))
            }
            Type::FmtString(size, fields) => {
                let size = size.substitute_helper(type_bindings, substitute_bound_typevars);
                let fields = fields.substitute_helper(type_bindings, substitute_bound_typevars);
                Type::FmtString(Box::new(size), Box::new(fields))
            }
            Type::NamedGeneric(binding, _) | Type::TypeVariable(binding, _) => {
                substitute_binding(binding)
            }
            // Do not substitute_helper fields, it ca, substitute_bound_typevarsn lead to infinite recursion
            // and we should not match fields when type checking anyway.
            Type::Struct(fields, args) => {
                let args = vecmap(args, |arg| {
                    arg.substitute_helper(type_bindings, substitute_bound_typevars)
                });
                Type::Struct(fields.clone(), args)
            }
            Type::Tuple(fields) => {
                let fields = vecmap(fields, |field| {
                    field.substitute_helper(type_bindings, substitute_bound_typevars)
                });
                Type::Tuple(fields)
            }
            Type::Forall(typevars, typ) => {
                // Trying to substitute_helper a variable de, substitute_bound_typevarsfined within a nested Forall
                // is usually impossible and indicative of an error in the type checker somewhere.
                for var in typevars {
                    assert!(!type_bindings.contains_key(&var.id()));
                }
                let typ = Box::new(typ.substitute_helper(type_bindings, substitute_bound_typevars));
                Type::Forall(typevars.clone(), typ)
            }
            Type::Function(args, ret, env) => {
                let args = vecmap(args, |arg| {
                    arg.substitute_helper(type_bindings, substitute_bound_typevars)
                });
                let ret = Box::new(ret.substitute_helper(type_bindings, substitute_bound_typevars));
                let env = Box::new(env.substitute_helper(type_bindings, substitute_bound_typevars));
                Type::Function(args, ret, env)
            }
            Type::MutableReference(element) => Type::MutableReference(Box::new(
                element.substitute_helper(type_bindings, substitute_bound_typevars),
            )),

            Type::FieldElement
            | Type::Integer(_, _)
            | Type::Bool
            | Type::Constant(_)
            | Type::TraitAsType(..)
            | Type::Error
            | Type::NotConstant
            | Type::Unit => self.clone(),
        }
    }

    /// True if the given TypeVariableId is free anywhere within self
    fn occurs(&self, target_id: TypeVariableId) -> bool {
        match self {
            Type::Array(len, elem) => len.occurs(target_id) || elem.occurs(target_id),
            Type::String(len) => len.occurs(target_id),
            Type::FmtString(len, fields) => {
                let len_occurs = len.occurs(target_id);
                let field_occurs = fields.occurs(target_id);
                len_occurs || field_occurs
            }
            Type::Struct(_, generic_args) => generic_args.iter().any(|arg| arg.occurs(target_id)),
            Type::Tuple(fields) => fields.iter().any(|field| field.occurs(target_id)),
            Type::NamedGeneric(binding, _) | Type::TypeVariable(binding, _) => {
                match &*binding.borrow() {
                    TypeBinding::Bound(binding) => binding.occurs(target_id),
                    TypeBinding::Unbound(id) => *id == target_id,
                }
            }
            Type::Forall(typevars, typ) => {
                !typevars.iter().any(|var| var.id() == target_id) && typ.occurs(target_id)
            }
            Type::Function(args, ret, env) => {
                args.iter().any(|arg| arg.occurs(target_id))
                    || ret.occurs(target_id)
                    || env.occurs(target_id)
            }
            Type::MutableReference(element) => element.occurs(target_id),

            Type::FieldElement
            | Type::Integer(_, _)
            | Type::Bool
            | Type::Constant(_)
            | Type::TraitAsType(..)
            | Type::Error
            | Type::NotConstant
            | Type::Unit => false,
        }
    }

    /// Follow any TypeVariable bindings within this type. Doing so ensures
    /// that if the bindings are rebound or unbound from under the type then the
    /// returned type will not change (because it will no longer contain the
    /// links that may be unbound).
    ///
    /// Expected to be called on an instantiated type (with no Type::Foralls)
    pub fn follow_bindings(&self) -> Type {
        use Type::*;
        match self {
            Array(size, elem) => {
                Array(Box::new(size.follow_bindings()), Box::new(elem.follow_bindings()))
            }
            String(size) => String(Box::new(size.follow_bindings())),
            FmtString(size, args) => {
                let size = Box::new(size.follow_bindings());
                let args = Box::new(args.follow_bindings());
                FmtString(size, args)
            }
            Struct(def, args) => {
                let args = vecmap(args, |arg| arg.follow_bindings());
                Struct(def.clone(), args)
            }
            Tuple(args) => Tuple(vecmap(args, |arg| arg.follow_bindings())),
            TypeVariable(var, _) | NamedGeneric(var, _) => {
                if let TypeBinding::Bound(typ) = &*var.borrow() {
                    return typ.follow_bindings();
                }
                self.clone()
            }

            Function(args, ret, env) => {
                let args = vecmap(args, |arg| arg.follow_bindings());
                let ret = Box::new(ret.follow_bindings());
                let env = Box::new(env.follow_bindings());
                Function(args, ret, env)
            }

            MutableReference(element) => MutableReference(Box::new(element.follow_bindings())),

            // Expect that this function should only be called on instantiated types
            Forall(..) => unreachable!(),
            TraitAsType(..)
            | FieldElement
            | Integer(_, _)
            | Bool
            | Constant(_)
            | Unit
            | Error
            | NotConstant => self.clone(),
        }
    }

    pub fn from_generics(generics: &Generics) -> Vec<Type> {
        vecmap(generics, |var| Type::TypeVariable(var.clone(), TypeVariableKind::Normal))
    }
}

/// Wraps a given `expression` in `expression.as_slice()`
fn convert_array_expression_to_slice(
    expression: ExprId,
    array_type: Type,
    target_type: Type,
    interner: &mut NodeInterner,
) {
    let as_slice_method = interner
        .lookup_primitive_method(&array_type, "as_slice")
        .expect("Expected 'as_slice' method to be present in Noir's stdlib");

    let as_slice_id = interner.function_definition_id(as_slice_method);
    let location = interner.expr_location(&expression);
    let as_slice = HirExpression::Ident(HirIdent::non_trait_method(as_slice_id, location));
    let func = interner.push_expr(as_slice);

    let arguments = vec![expression];
    let call = HirExpression::Call(HirCallExpression { func, arguments, location });
    let call = interner.push_expr(call);

    interner.push_expr_location(call, location.span, location.file);
    interner.push_expr_location(func, location.span, location.file);

    interner.push_expr_type(&call, target_type.clone());
    interner.push_expr_type(
        &func,
        Type::Function(vec![array_type], Box::new(target_type), Box::new(Type::Unit)),
    );
}

impl BinaryTypeOperator {
    /// Return the actual rust numeric function associated with this operator
    pub fn function(self) -> fn(u64, u64) -> u64 {
        match self {
            BinaryTypeOperator::Addition => |a, b| a.wrapping_add(b),
            BinaryTypeOperator::Subtraction => |a, b| a.wrapping_sub(b),
            BinaryTypeOperator::Multiplication => |a, b| a.wrapping_mul(b),
            BinaryTypeOperator::Division => |a, b| a.wrapping_div(b),
            BinaryTypeOperator::Modulo => |a, b| a.wrapping_rem(b), // % b,
        }
    }
}

impl TypeVariableKind {
    /// Returns the default type this type variable should be bound to if it is still unbound
    /// during monomorphization.
    pub(crate) fn default_type(&self) -> Type {
        match self {
            TypeVariableKind::IntegerOrField | TypeVariableKind::Normal => Type::default_int_type(),
            TypeVariableKind::Constant(length) => Type::Constant(*length),
        }
    }
}

impl From<Type> for PrintableType {
    fn from(value: Type) -> Self {
        Self::from(&value)
    }
}

impl From<&Type> for PrintableType {
    fn from(value: &Type) -> Self {
        // Note; use strict_eq instead of partial_eq when comparing field types
        // in this method, you most likely want to distinguish between public and private
        match value {
            Type::FieldElement => PrintableType::Field,
            Type::Array(size, typ) => {
                let length = size.evaluate_to_u64();
                let typ = typ.as_ref();
                PrintableType::Array { length, typ: Box::new(typ.into()) }
            }
            Type::Integer(sign, bit_width) => match sign {
                Signedness::Unsigned => PrintableType::UnsignedInteger { width: *bit_width },
                Signedness::Signed => PrintableType::SignedInteger { width: *bit_width },
            },
            Type::TypeVariable(binding, TypeVariableKind::IntegerOrField) => {
                match &*binding.borrow() {
                    TypeBinding::Bound(typ) => typ.into(),
                    TypeBinding::Unbound(_) => Type::default_int_type().into(),
                }
            }
            Type::Bool => PrintableType::Boolean,
            Type::String(size) => {
                let size = size.evaluate_to_u64().expect("Cannot print variable sized strings");
                PrintableType::String { length: size }
            }
<<<<<<< HEAD
            Type::FmtString(_, _) => PrintableType::FmtString {},
            Type::Error => PrintableType::Error {},
            Type::Unit => PrintableType::Unit {},
            Type::Constant(_) => PrintableType::Constant {},
=======
            Type::FmtString(_, _) => unreachable!("format strings cannot be printed"),
            Type::Error => unreachable!(),
            Type::Unit => PrintableType::Unit,
            Type::Constant(_) => unreachable!(),
>>>>>>> f5c4632e
            Type::Struct(def, ref args) => {
                let struct_type = def.borrow();
                let fields = struct_type.get_fields(args);
                let fields = vecmap(fields, |(name, typ)| (name, typ.into()));
                PrintableType::Struct { fields, name: struct_type.name.to_string() }
            }
<<<<<<< HEAD
            Type::TraitAsType(_, _) => PrintableType::TraitAsType {},
            Type::Tuple(types) => PrintableType::Tuple { types: vecmap(types, |typ| typ.into()) },
            Type::TypeVariable(_, _) => PrintableType::TypeVariable {},
            Type::NamedGeneric(..) => PrintableType::NamedGeneric {},
            Type::Forall(..) => PrintableType::Forall {},
            Type::Function(_, _, _) => PrintableType::Function,
            Type::MutableReference(_) => PrintableType::MutableReference {},
            Type::NotConstant => PrintableType::NotConstant {},
=======
            Type::TraitAsType(_, _, _) => unreachable!(),
            Type::Tuple(types) => PrintableType::Tuple { types: vecmap(types, |typ| typ.into()) },
            Type::TypeVariable(_, _) => unreachable!(),
            Type::NamedGeneric(..) => unreachable!(),
            Type::Forall(..) => unreachable!(),
            Type::Function(_, _, env) => {
                PrintableType::Function { env: Box::new(env.as_ref().into()) }
            }
            Type::MutableReference(typ) => {
                PrintableType::MutableReference { typ: Box::new(typ.as_ref().into()) }
            }
            Type::NotConstant => unreachable!(),
>>>>>>> f5c4632e
        }
    }
}<|MERGE_RESOLUTION|>--- conflicted
+++ resolved
@@ -1636,33 +1636,16 @@
                 let size = size.evaluate_to_u64().expect("Cannot print variable sized strings");
                 PrintableType::String { length: size }
             }
-<<<<<<< HEAD
-            Type::FmtString(_, _) => PrintableType::FmtString {},
-            Type::Error => PrintableType::Error {},
-            Type::Unit => PrintableType::Unit {},
-            Type::Constant(_) => PrintableType::Constant {},
-=======
             Type::FmtString(_, _) => unreachable!("format strings cannot be printed"),
             Type::Error => unreachable!(),
             Type::Unit => PrintableType::Unit,
             Type::Constant(_) => unreachable!(),
->>>>>>> f5c4632e
             Type::Struct(def, ref args) => {
                 let struct_type = def.borrow();
                 let fields = struct_type.get_fields(args);
                 let fields = vecmap(fields, |(name, typ)| (name, typ.into()));
                 PrintableType::Struct { fields, name: struct_type.name.to_string() }
             }
-<<<<<<< HEAD
-            Type::TraitAsType(_, _) => PrintableType::TraitAsType {},
-            Type::Tuple(types) => PrintableType::Tuple { types: vecmap(types, |typ| typ.into()) },
-            Type::TypeVariable(_, _) => PrintableType::TypeVariable {},
-            Type::NamedGeneric(..) => PrintableType::NamedGeneric {},
-            Type::Forall(..) => PrintableType::Forall {},
-            Type::Function(_, _, _) => PrintableType::Function,
-            Type::MutableReference(_) => PrintableType::MutableReference {},
-            Type::NotConstant => PrintableType::NotConstant {},
-=======
             Type::TraitAsType(_, _, _) => unreachable!(),
             Type::Tuple(types) => PrintableType::Tuple { types: vecmap(types, |typ| typ.into()) },
             Type::TypeVariable(_, _) => unreachable!(),
@@ -1675,7 +1658,6 @@
                 PrintableType::MutableReference { typ: Box::new(typ.as_ref().into()) }
             }
             Type::NotConstant => unreachable!(),
->>>>>>> f5c4632e
         }
     }
 }