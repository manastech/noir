use std::{
    cell::RefCell,
    collections::{BTreeSet, HashMap},
    rc::Rc,
};

use crate::{
    hir::type_check::TypeCheckError,
    node_interner::{ExprId, NodeInterner, TraitId, TypeAliasId},
};
use iter_extended::vecmap;
use noirc_errors::{Location, Span};
use noirc_printable_type::PrintableType;

use crate::{node_interner::StructId, Ident, Signedness};

use super::expr::{HirCallExpression, HirExpression, HirIdent};

#[derive(Debug, PartialEq, Eq, Clone, Hash)]
pub enum Type {
    /// A primitive Field type
    FieldElement,

    /// Array(N, E) is an array of N elements of type E. It is expected that N
    /// is either a type variable of some kind or a Type::Constant.
    Array(Box<Type>, Box<Type>),

    /// A primitive integer type with the given sign and bit count.
    /// E.g. `u32` would be `Integer(Unsigned, 32)`
    Integer(Signedness, u32),

    /// The primitive `bool` type.
    Bool,

    /// String(N) is an array of characters of length N. It is expected that N
    /// is either a type variable of some kind or a Type::Constant.
    String(Box<Type>),

    /// FmtString(N, Vec<E>) is an array of characters of length N that contains
    /// a list of fields specified inside the string by the following regular expression r"\{([\S]+)\}"
    FmtString(Box<Type>, Box<Type>),

    /// The unit type `()`.
    Unit,

    /// A user-defined struct type. The `Shared<StructType>` field here refers to
    /// the shared definition for each instance of this struct type. The `Vec<Type>`
    /// represents the generic arguments (if any) to this struct type.
    Struct(Shared<StructType>, Vec<Type>),

    /// A tuple type with the given list of fields in the order they appear in source code.
    Tuple(Vec<Type>),

    /// TypeVariables are stand-in variables for some type which is not yet known.
    /// They are not to be confused with NamedGenerics. While the later mostly works
    /// as with normal types (ie. for two NamedGenerics T and U, T != U), TypeVariables
    /// will be automatically rebound as necessary to satisfy any calls to unify.
    ///
    /// TypeVariables are often created when a generic function is instantiated. This
    /// is a process that replaces each NamedGeneric in a generic function with a TypeVariable.
    /// Doing this at each call site of a generic function is how they can be called with
    /// different argument types each time.
    TypeVariable(TypeVariable, TypeVariableKind),

    /// `impl Trait` when used in a type position.
    /// These are only matched based on the TraitId. The trait name paramer is only
    /// used for displaying error messages using the name of the trait.
    TraitAsType(TraitId, /*name:*/ Rc<String>),

    /// NamedGenerics are the 'T' or 'U' in a user-defined generic function
    /// like `fn foo<T, U>(...) {}`. Unlike TypeVariables, they cannot be bound over.
    NamedGeneric(TypeVariable, Rc<String>),

    /// A functions with arguments, a return type and environment.
    /// the environment should be `Unit` by default,
    /// for closures it should contain a `Tuple` type with the captured
    /// variable types.
    Function(Vec<Type>, /*return_type:*/ Box<Type>, /*environment:*/ Box<Type>),

    /// &mut T
    MutableReference(Box<Type>),

    /// A type generic over the given type variables.
    /// Storing both the TypeVariableId and TypeVariable isn't necessary
    /// but it makes handling them both easier. The TypeVariableId should
    /// never be bound over during type checking, but during monomorphization it
    /// will be and thus needs the full TypeVariable link.
    Forall(Generics, Box<Type>),

    /// A type-level integer. Included to let an Array's size type variable
    /// bind to an integer without special checks to bind it to a non-type.
    Constant(u64),

    /// The type of a slice is an array of size NotConstant.
    /// The size of an array literal is resolved to this if it ever uses operations
    /// involving slices.
    NotConstant,

    /// The result of some type error. Remembering type errors as their own type variant lets
    /// us avoid issuing repeat type errors for the same item. For example, a lambda with
    /// an invalid type would otherwise issue a new error each time it is called
    /// if not for this variant.
    Error,
}

impl Type {
    /// Returns the number of field elements required to represent the type once encoded.
    pub fn field_count(&self) -> u32 {
        match self {
            Type::FieldElement | Type::Integer { .. } | Type::Bool => 1,
            Type::Array(size, typ) => {
                let length = size
                    .evaluate_to_u64()
                    .expect("Cannot have variable sized arrays as a parameter to main");
                let typ = typ.as_ref();
                (length as u32) * typ.field_count()
            }
            Type::Struct(ref def, args) => {
                let struct_type = def.borrow();
                let fields = struct_type.get_fields(args);
                fields.iter().fold(0, |acc, (_, field_type)| acc + field_type.field_count())
            }
            Type::Tuple(fields) => {
                fields.iter().fold(0, |acc, field_typ| acc + field_typ.field_count())
            }
            Type::String(size) => {
                let size = size
                    .evaluate_to_u64()
                    .expect("Cannot have variable sized strings as a parameter to main");
                size as u32
            }
            Type::FmtString(_, _)
            | Type::Unit
            | Type::TypeVariable(_, _)
            | Type::TraitAsType(..)
            | Type::NamedGeneric(_, _)
            | Type::Function(_, _, _)
            | Type::MutableReference(_)
            | Type::Forall(_, _)
            | Type::Constant(_)
            | Type::NotConstant
            | Type::Error => unreachable!("This type cannot exist as a parameter to main"),
        }
    }
}

/// A list of TypeVariableIds to bind to a type. Storing the
/// TypeVariable in addition to the matching TypeVariableId allows
/// the binding to later be undone if needed.
pub type TypeBindings = HashMap<TypeVariableId, (TypeVariable, Type)>;

/// Represents a struct type in the type system. Each instance of this
/// rust struct will be shared across all Type::Struct variants that represent
/// the same struct type.
#[derive(Debug, Eq)]
pub struct StructType {
    /// A unique id representing this struct type. Used to check if two
    /// struct types are equal.
    pub id: StructId,

    pub name: Ident,

    /// Fields are ordered and private, they should only
    /// be accessed through get_field(), get_fields(), or instantiate()
    /// since these will handle applying generic arguments to fields as well.
    fields: Vec<(Ident, Type)>,

    pub generics: Generics,
    pub location: Location,
}

/// Corresponds to generic lists such as `<T, U>` in the source
/// program. The `TypeVariableId` portion is used to match two
/// type variables to check for equality, while the `TypeVariable` is
/// the actual part that can be mutated to bind it to another type.
pub type Generics = Vec<(TypeVariableId, TypeVariable)>;

impl std::hash::Hash for StructType {
    fn hash<H: std::hash::Hasher>(&self, state: &mut H) {
        self.id.hash(state);
    }
}

impl PartialEq for StructType {
    fn eq(&self, other: &Self) -> bool {
        self.id == other.id
    }
}

impl StructType {
    pub fn new(
        id: StructId,
        name: Ident,

        location: Location,
        fields: Vec<(Ident, Type)>,
        generics: Generics,
    ) -> StructType {
        StructType { id, fields, name, location, generics }
    }

    /// To account for cyclic references between structs, a struct's
    /// fields are resolved strictly after the struct itself is initially
    /// created. Therefore, this method is used to set the fields once they
    /// become known.
    pub fn set_fields(&mut self, fields: Vec<(Ident, Type)>) {
        assert!(self.fields.is_empty());
        self.fields = fields;
    }

    pub fn num_fields(&self) -> usize {
        self.fields.len()
    }

    /// Returns the field matching the given field name, as well as its field index.
    pub fn get_field(&self, field_name: &str, generic_args: &[Type]) -> Option<(Type, usize)> {
        assert_eq!(self.generics.len(), generic_args.len());

        self.fields.iter().enumerate().find(|(_, (name, _))| name.0.contents == field_name).map(
            |(i, (_, typ))| {
                let substitutions = self
                    .generics
                    .iter()
                    .zip(generic_args)
                    .map(|((old_id, old_var), new)| (*old_id, (old_var.clone(), new.clone())))
                    .collect();

                (typ.substitute(&substitutions), i)
            },
        )
    }

    /// Returns all the fields of this type, after being applied to the given generic arguments.
    pub fn get_fields(&self, generic_args: &[Type]) -> Vec<(String, Type)> {
        assert_eq!(self.generics.len(), generic_args.len());

        let substitutions = self
            .generics
            .iter()
            .zip(generic_args)
            .map(|((old_id, old_var), new)| (*old_id, (old_var.clone(), new.clone())))
            .collect();

        vecmap(&self.fields, |(name, typ)| {
            let name = name.0.contents.clone();
            (name, typ.substitute(&substitutions))
        })
    }

    pub fn field_names(&self) -> BTreeSet<Ident> {
        self.fields.iter().map(|(name, _)| name.clone()).collect()
    }

    /// True if the given index is the same index as a generic type of this struct
    /// which is expected to be a numeric generic.
    /// This is needed because we infer type kinds in Noir and don't have extensive kind checking.
    pub fn generic_is_numeric(&self, index_of_generic: usize) -> bool {
        let target_id = self.generics[index_of_generic].0;
        self.fields.iter().any(|(_, field)| field.contains_numeric_typevar(target_id))
    }

    /// Instantiate this struct type, returning a Vec of the new generic args (in
    /// the same order as self.generics)
    pub fn instantiate(&self, interner: &mut NodeInterner) -> Vec<Type> {
        vecmap(&self.generics, |_| interner.next_type_variable())
    }
}

impl std::fmt::Display for StructType {
    fn fmt(&self, f: &mut std::fmt::Formatter<'_>) -> std::fmt::Result {
        write!(f, "{}", self.name)
    }
}

/// Wrap around an unsolved type
#[derive(Debug, Clone, Eq)]
pub struct TypeAliasType {
    pub name: Ident,
    pub id: TypeAliasId,
    pub typ: Type,
    pub generics: Generics,
    pub span: Span,
}

impl std::hash::Hash for TypeAliasType {
    fn hash<H: std::hash::Hasher>(&self, state: &mut H) {
        self.id.hash(state);
    }
}

impl PartialEq for TypeAliasType {
    fn eq(&self, other: &Self) -> bool {
        self.id == other.id
    }
}

impl std::fmt::Display for TypeAliasType {
    fn fmt(&self, f: &mut std::fmt::Formatter<'_>) -> std::fmt::Result {
        write!(f, "{}", self.name)?;

        if !self.generics.is_empty() {
            let generics = vecmap(&self.generics, |(_, binding)| binding.0.borrow().to_string());
            write!(f, "{}", generics.join(", "))?;
        }

        Ok(())
    }
}

impl TypeAliasType {
    pub fn new(
        id: TypeAliasId,
        name: Ident,
        span: Span,
        typ: Type,
        generics: Generics,
    ) -> TypeAliasType {
        TypeAliasType { id, typ, name, span, generics }
    }

    pub fn set_type_and_generics(&mut self, new_typ: Type, new_generics: Generics) {
        assert_eq!(self.typ, Type::Error);
        self.typ = new_typ;
        self.generics = new_generics;
    }

    pub fn get_type(&self, generic_args: &[Type]) -> Type {
        assert_eq!(self.generics.len(), generic_args.len());

        let substitutions = self
            .generics
            .iter()
            .zip(generic_args)
            .map(|((old_id, old_var), new)| (*old_id, (old_var.clone(), new.clone())))
            .collect();

        self.typ.substitute(&substitutions)
    }
}

/// A shared, mutable reference to some T.
/// Wrapper is required for Hash impl of RefCell.
#[derive(Debug, Eq, PartialOrd, Ord)]
pub struct Shared<T>(Rc<RefCell<T>>);

impl<T: std::hash::Hash> std::hash::Hash for Shared<T> {
    fn hash<H: std::hash::Hasher>(&self, state: &mut H) {
        self.0.borrow().hash(state);
    }
}

impl<T: PartialEq> PartialEq for Shared<T> {
    fn eq(&self, other: &Self) -> bool {
        let ref1 = self.0.borrow();
        let ref2 = other.0.borrow();
        *ref1 == *ref2
    }
}

impl<T> Clone for Shared<T> {
    fn clone(&self) -> Self {
        Shared(self.0.clone())
    }
}

impl<T> From<T> for Shared<T> {
    fn from(thing: T) -> Shared<T> {
        Shared::new(thing)
    }
}

impl<T> Shared<T> {
    pub fn new(thing: T) -> Shared<T> {
        Shared(Rc::new(RefCell::new(thing)))
    }

    pub fn borrow(&self) -> std::cell::Ref<T> {
        self.0.borrow()
    }

    pub fn borrow_mut(&self) -> std::cell::RefMut<T> {
        self.0.borrow_mut()
    }
}

/// A restricted subset of binary operators useable on
/// type level integers for use in the array length positions of types.
#[derive(Debug, Copy, Clone, Hash, PartialEq, Eq)]
pub enum BinaryTypeOperator {
    Addition,
    Subtraction,
    Multiplication,
    Division,
    Modulo,
}

#[derive(Debug, PartialEq, Eq, Clone, Hash)]
pub enum TypeVariableKind {
    /// Can bind to any type
    Normal,

    /// A generic integer or field type. This is a more specific kind of TypeVariable
    /// that can only be bound to Type::Field, Type::Integer, or other polymorphic integers.
    /// This is the type of undecorated integer literals like `46`. Typing them in this way
    /// allows them to be polymorphic over the actual integer/field type used without requiring
    /// type annotations on each integer literal.
    IntegerOrField,

    /// A potentially constant array size. This will only bind to itself, Type::NotConstant, or
    /// Type::Constant(n) with a matching size. This defaults to Type::Constant(n) if still unbound
    /// during monomorphization.
    Constant(u64),
}

/// A TypeVariable is a mutable reference that is either
/// bound to some type, or unbound with a given TypeVariableId.
#[derive(Debug, PartialEq, Eq, Clone, Hash)]
pub struct TypeVariable(Shared<TypeBinding>);

impl TypeVariable {
    pub fn unbound(id: TypeVariableId) -> Self {
        TypeVariable(Shared::new(TypeBinding::Unbound(id)))
    }

    /// Bind this type variable to a value.
    ///
    /// Panics if this TypeVariable is already Bound.
    /// Also Panics if the ID of this TypeVariable occurs within the given
    /// binding, as that would cause an infinitely recursive type.
    pub fn bind(&self, typ: Type) {
        let id = match &*self.0.borrow() {
            TypeBinding::Bound(binding) => {
                unreachable!("TypeVariable::bind, cannot bind bound var {} to {}", binding, typ)
            }
            TypeBinding::Unbound(id) => *id,
        };

        assert!(!typ.occurs(id));
        *self.0.borrow_mut() = TypeBinding::Bound(typ);
    }

    pub fn try_bind(&self, binding: Type, span: Span) -> Result<(), TypeCheckError> {
        let id = match &*self.0.borrow() {
            TypeBinding::Bound(binding) => {
                unreachable!("Expected unbound, found bound to {binding}")
            }
            TypeBinding::Unbound(id) => *id,
        };

        if binding.occurs(id) {
            Err(TypeCheckError::TypeAnnotationsNeeded { span })
        } else {
            *self.0.borrow_mut() = TypeBinding::Bound(binding);
            Ok(())
        }
    }

    /// Borrows this TypeVariable to (e.g.) manually match on the inner TypeBinding.
    pub fn borrow(&self) -> std::cell::Ref<TypeBinding> {
        self.0.borrow()
    }

    /// Unbind this type variable, setting it to Unbound(id).
    ///
    /// This is generally a logic error to use outside of monomorphization.
    pub fn unbind(&self, id: TypeVariableId) {
        *self.0.borrow_mut() = TypeBinding::Unbound(id);
    }

    /// Forcibly bind a type variable to a new type - even if the type
    /// variable is already bound to a different type. This generally
    /// a logic error to use outside of monomorphization.
    pub fn force_bind(&self, typ: Type) {
        *self.0.borrow_mut() = TypeBinding::Bound(typ);
    }
}

/// TypeBindings are the mutable insides of a TypeVariable.
/// They are either bound to some type, or are unbound.
#[derive(Debug, Clone, PartialEq, Eq, Hash)]
pub enum TypeBinding {
    Bound(Type),
    Unbound(TypeVariableId),
}

impl TypeBinding {
    pub fn is_unbound(&self) -> bool {
        matches!(self, TypeBinding::Unbound(_))
    }
}

/// A unique ID used to differentiate different type variables
#[derive(Debug, Copy, Clone, PartialEq, Eq, Hash)]
pub struct TypeVariableId(pub usize);

impl Type {
    pub fn default_int_type() -> Type {
        Type::FieldElement
    }

    pub fn default_range_loop_type() -> Type {
        Type::Integer(Signedness::Unsigned, 64)
    }

    pub fn type_variable(id: TypeVariableId) -> Type {
        let var = TypeVariable(Shared::new(TypeBinding::Unbound(id)));
        Type::TypeVariable(var, TypeVariableKind::Normal)
    }

    /// Returns a TypeVariable(_, TypeVariableKind::Constant(length)) to bind to
    /// a constant integer for e.g. an array length.
    pub fn constant_variable(length: u64, interner: &mut NodeInterner) -> Type {
        let id = interner.next_type_variable_id();
        let kind = TypeVariableKind::Constant(length);
        let var = TypeVariable(Shared::new(TypeBinding::Unbound(id)));
        Type::TypeVariable(var, kind)
    }

    pub fn polymorphic_integer(interner: &mut NodeInterner) -> Type {
        let id = interner.next_type_variable_id();
        let kind = TypeVariableKind::IntegerOrField;
        let var = TypeVariable(Shared::new(TypeBinding::Unbound(id)));
        Type::TypeVariable(var, kind)
    }

    /// A bit of an awkward name for this function - this function returns
    /// true for type variables or polymorphic integers which are unbound.
    /// NamedGenerics will always be false as although they are bindable,
    /// they shouldn't be bound over until monomorphization.
    pub fn is_bindable(&self) -> bool {
        match self {
            Type::TypeVariable(binding, _) => match &*binding.0.borrow() {
                TypeBinding::Bound(binding) => binding.is_bindable(),
                TypeBinding::Unbound(_) => true,
            },
            _ => false,
        }
    }

    pub fn is_field(&self) -> bool {
        matches!(self.follow_bindings(), Type::FieldElement)
    }

    pub fn is_signed(&self) -> bool {
        matches!(self.follow_bindings(), Type::Integer(Signedness::Signed, _))
    }

    pub fn is_unsigned(&self) -> bool {
        matches!(self.follow_bindings(), Type::Integer(Signedness::Unsigned, _))
    }

    fn contains_numeric_typevar(&self, target_id: TypeVariableId) -> bool {
        // True if the given type is a NamedGeneric with the target_id
        let named_generic_id_matches_target = |typ: &Type| {
            if let Type::NamedGeneric(type_variable, _) = typ {
                match &*type_variable.0.borrow() {
                    TypeBinding::Bound(_) => {
                        unreachable!("Named generics should not be bound until monomorphization")
                    }
                    TypeBinding::Unbound(id) => target_id == *id,
                }
            } else {
                false
            }
        };

        match self {
            Type::FieldElement
            | Type::Integer(_, _)
            | Type::Bool
            | Type::Unit
            | Type::Error
            | Type::TypeVariable(_, _)
            | Type::Constant(_)
            | Type::NamedGeneric(_, _)
            | Type::NotConstant
            | Type::Forall(_, _)
            | Type::TraitAsType(..) => false,

            Type::Array(length, elem) => {
                elem.contains_numeric_typevar(target_id) || named_generic_id_matches_target(length)
            }

            Type::Tuple(fields) => {
                fields.iter().any(|field| field.contains_numeric_typevar(target_id))
            }
            Type::Function(parameters, return_type, env) => {
                parameters.iter().any(|parameter| parameter.contains_numeric_typevar(target_id))
                    || return_type.contains_numeric_typevar(target_id)
                    || env.contains_numeric_typevar(target_id)
            }
            Type::Struct(struct_type, generics) => {
                generics.iter().enumerate().any(|(i, generic)| {
                    if named_generic_id_matches_target(generic) {
                        struct_type.borrow().generic_is_numeric(i)
                    } else {
                        generic.contains_numeric_typevar(target_id)
                    }
                })
            }
            Type::MutableReference(element) => element.contains_numeric_typevar(target_id),
            Type::String(length) => named_generic_id_matches_target(length),
            Type::FmtString(length, elements) => {
                elements.contains_numeric_typevar(target_id)
                    || named_generic_id_matches_target(length)
            }
        }
    }

    /// True if this type can be used as a parameter to `main` or a contract function.
    /// This is only false for unsized types like slices or slices that do not make sense
    /// as a program input such as named generics or mutable references.
    ///
    /// This function should match the same check done in `create_value_from_type` in acir_gen.
    /// If this function does not catch a case where a type should be valid, it will later lead to a
    /// panic in that function instead of a user-facing compiler error message.
    pub(crate) fn is_valid_for_program_input(&self) -> bool {
        match self {
            // Type::Error is allowed as usual since it indicates an error was already issued and
            // we don't need to issue further errors about this likely unresolved type
            Type::FieldElement
            | Type::Integer(_, _)
            | Type::Bool
            | Type::Unit
            | Type::Constant(_)
            | Type::Error => true,

            Type::FmtString(_, _)
            | Type::TypeVariable(_, _)
            | Type::NamedGeneric(_, _)
            | Type::Function(_, _, _)
            | Type::MutableReference(_)
            | Type::Forall(_, _)
            | Type::TraitAsType(..)
            | Type::NotConstant => false,

            Type::Array(length, element) => {
                length.is_valid_for_program_input() && element.is_valid_for_program_input()
            }
            Type::String(length) => length.is_valid_for_program_input(),
            Type::Tuple(elements) => elements.iter().all(|elem| elem.is_valid_for_program_input()),
            Type::Struct(definition, generics) => definition
                .borrow()
                .get_fields(generics)
                .into_iter()
                .all(|(_, field)| field.is_valid_for_program_input()),
        }
    }

    /// Returns the number of `Forall`-quantified type variables on this type.
    /// Returns 0 if this is not a Type::Forall
    pub fn generic_count(&self) -> usize {
        match self {
            Type::Forall(generics, _) => generics.len(),
            Type::TypeVariable(type_variable, _) | Type::NamedGeneric(type_variable, _) => {
                match &*type_variable.0.borrow() {
                    TypeBinding::Bound(binding) => binding.generic_count(),
                    TypeBinding::Unbound(_) => 0,
                }
            }
            _ => 0,
        }
    }

    /// Takes a monomorphic type and generalizes it over each of the type variables in the
    /// given type bindings, ignoring what each type variable is bound to in the TypeBindings.
    pub(crate) fn generalize_from_substitutions(self, type_bindings: TypeBindings) -> Type {
        let polymorphic_type_vars = vecmap(type_bindings, |(id, (type_var, _))| (id, type_var));
        Type::Forall(polymorphic_type_vars, Box::new(self))
    }
}

impl std::fmt::Display for Type {
    fn fmt(&self, f: &mut std::fmt::Formatter<'_>) -> std::fmt::Result {
        match self {
            Type::FieldElement => {
                write!(f, "Field")
            }
            Type::Array(len, typ) => {
                if matches!(len.follow_bindings(), Type::NotConstant) {
                    write!(f, "[{typ}]")
                } else {
                    write!(f, "[{typ}; {len}]")
                }
            }
            Type::Integer(sign, num_bits) => match sign {
                Signedness::Signed => write!(f, "i{num_bits}"),
                Signedness::Unsigned => write!(f, "u{num_bits}"),
            },
            Type::TypeVariable(var, TypeVariableKind::Normal) => write!(f, "{}", var.0.borrow()),
            Type::TypeVariable(binding, TypeVariableKind::IntegerOrField) => {
                if let TypeBinding::Unbound(_) = &*binding.0.borrow() {
                    // Show a Field by default if this TypeVariableKind::IntegerOrField is unbound, since that is
                    // what they bind to by default anyway. It is less confusing than displaying it
                    // as a generic.
                    write!(f, "Field")
                } else {
                    write!(f, "{}", binding.0.borrow())
                }
            }
            Type::TypeVariable(binding, TypeVariableKind::Constant(n)) => {
                if let TypeBinding::Unbound(_) = &*binding.0.borrow() {
                    // TypeVariableKind::Constant(n) binds to Type::Constant(n) by default, so just show that.
                    write!(f, "{n}")
                } else {
                    write!(f, "{}", binding.0.borrow())
                }
            }
            Type::Struct(s, args) => {
                let args = vecmap(args, |arg| arg.to_string());
                if args.is_empty() {
                    write!(f, "{}", s.borrow())
                } else {
                    write!(f, "{}<{}>", s.borrow(), args.join(", "))
                }
            }
            Type::TraitAsType(_id, name) => {
                write!(f, "impl {}", name)
            }
            Type::Tuple(elements) => {
                let elements = vecmap(elements, ToString::to_string);
                write!(f, "({})", elements.join(", "))
            }
            Type::Bool => write!(f, "bool"),
            Type::String(len) => write!(f, "str<{len}>"),
            Type::FmtString(len, elements) => {
                write!(f, "fmtstr<{len}, {elements}>")
            }
            Type::Unit => write!(f, "()"),
            Type::Error => write!(f, "error"),
            Type::NamedGeneric(binding, name) => match &*binding.0.borrow() {
                TypeBinding::Bound(binding) => binding.fmt(f),
                TypeBinding::Unbound(_) if name.is_empty() => write!(f, "_"),
                TypeBinding::Unbound(_) => write!(f, "{name}"),
            },
            Type::Constant(x) => x.fmt(f),
            Type::Forall(typevars, typ) => {
                let typevars = vecmap(typevars, |(var, _)| var.to_string());
                write!(f, "forall {}. {}", typevars.join(" "), typ)
            }
            Type::Function(args, ret, env) => {
                let closure_env_text = match **env {
                    Type::Unit => "".to_string(),
                    _ => format!(" with closure environment {env}"),
                };

                let args = vecmap(args.iter(), ToString::to_string);

                write!(f, "fn({}) -> {ret}{closure_env_text}", args.join(", "))
            }
            Type::MutableReference(element) => {
                write!(f, "&mut {element}")
            }
            Type::NotConstant => write!(f, "_"),
        }
    }
}

impl std::fmt::Display for BinaryTypeOperator {
    fn fmt(&self, f: &mut std::fmt::Formatter<'_>) -> std::fmt::Result {
        match self {
            BinaryTypeOperator::Addition => write!(f, "+"),
            BinaryTypeOperator::Subtraction => write!(f, "-"),
            BinaryTypeOperator::Multiplication => write!(f, "*"),
            BinaryTypeOperator::Division => write!(f, "/"),
            BinaryTypeOperator::Modulo => write!(f, "%"),
        }
    }
}

impl std::fmt::Display for TypeVariableId {
    fn fmt(&self, f: &mut std::fmt::Formatter<'_>) -> std::fmt::Result {
        write!(f, "_")
    }
}

impl std::fmt::Display for TypeBinding {
    fn fmt(&self, f: &mut std::fmt::Formatter<'_>) -> std::fmt::Result {
        match self {
            TypeBinding::Bound(typ) => typ.fmt(f),
            TypeBinding::Unbound(id) => id.fmt(f),
        }
    }
}

pub struct UnificationError;

impl Type {
    /// Try to bind a MaybeConstant variable to self, succeeding if self is a Constant,
    /// MaybeConstant, or type variable. If successful, the binding is placed in the
    /// given TypeBindings map rather than linked immediately.
    fn try_bind_to_maybe_constant(
        &self,
        var: &TypeVariable,
        target_length: u64,
        bindings: &mut TypeBindings,
    ) -> Result<(), UnificationError> {
        let target_id = match &*var.0.borrow() {
            TypeBinding::Bound(_) => unreachable!(),
            TypeBinding::Unbound(id) => *id,
        };

        let this = self.substitute(bindings);

        match &this {
            Type::Constant(length) if *length == target_length => {
                bindings.insert(target_id, (var.clone(), this));
                Ok(())
            }
            Type::NotConstant => {
                bindings.insert(target_id, (var.clone(), Type::NotConstant));
                Ok(())
            }
            // A TypeVariable is less specific than a MaybeConstant, so we bind
            // to the other type variable instead.
            Type::TypeVariable(new_var, kind) => {
                let borrow = new_var.0.borrow();
                match &*borrow {
                    TypeBinding::Bound(typ) => {
                        typ.try_bind_to_maybe_constant(var, target_length, bindings)
                    }
                    // Avoid infinitely recursive bindings
                    TypeBinding::Unbound(id) if *id == target_id => Ok(()),
                    TypeBinding::Unbound(new_target_id) => match kind {
                        TypeVariableKind::Normal => {
                            let clone = Type::TypeVariable(
                                var.clone(),
                                TypeVariableKind::Constant(target_length),
                            );
                            bindings.insert(*new_target_id, (new_var.clone(), clone));
                            Ok(())
                        }
                        TypeVariableKind::Constant(length) if *length == target_length => {
                            let clone = Type::TypeVariable(
                                var.clone(),
                                TypeVariableKind::Constant(target_length),
                            );
                            bindings.insert(*new_target_id, (new_var.clone(), clone));
                            Ok(())
                        }
                        // The lengths don't match, but neither are set in stone so we can
                        // just set them both to NotConstant. See issue 2370
                        TypeVariableKind::Constant(_) => {
                            // *length != target_length
                            bindings.insert(target_id, (var.clone(), Type::NotConstant));
                            bindings.insert(*new_target_id, (new_var.clone(), Type::NotConstant));
                            Ok(())
                        }
                        TypeVariableKind::IntegerOrField => Err(UnificationError),
                    },
                }
            }
            _ => Err(UnificationError),
        }
    }

    /// Try to bind a PolymorphicInt variable to self, succeeding if self is an integer, field,
    /// other PolymorphicInt type, or type variable. If successful, the binding is placed in the
    /// given TypeBindings map rather than linked immediately.
    pub fn try_bind_to_polymorphic_int(
        &self,
        var: &TypeVariable,
        bindings: &mut TypeBindings,
    ) -> Result<(), UnificationError> {
        let target_id = match &*var.0.borrow() {
            TypeBinding::Bound(_) => unreachable!(),
            TypeBinding::Unbound(id) => *id,
        };

        let this = self.substitute(bindings);

        match &this {
            Type::FieldElement | Type::Integer(..) => {
                bindings.insert(target_id, (var.clone(), this));
                Ok(())
            }
            Type::TypeVariable(self_var, TypeVariableKind::IntegerOrField) => {
                let borrow = self_var.0.borrow();
                match &*borrow {
                    TypeBinding::Bound(typ) => typ.try_bind_to_polymorphic_int(var, bindings),
                    // Avoid infinitely recursive bindings
                    TypeBinding::Unbound(id) if *id == target_id => Ok(()),
                    TypeBinding::Unbound(_) => {
                        bindings.insert(target_id, (var.clone(), this.clone()));
                        Ok(())
                    }
                }
            }
            Type::TypeVariable(binding, TypeVariableKind::Normal) => {
                let borrow = binding.0.borrow();
                match &*borrow {
                    TypeBinding::Bound(typ) => typ.try_bind_to_polymorphic_int(var, bindings),
                    // Avoid infinitely recursive bindings
                    TypeBinding::Unbound(id) if *id == target_id => Ok(()),
                    TypeBinding::Unbound(new_target_id) => {
                        // IntegerOrField is more specific than TypeVariable so we bind the type
                        // variable to IntegerOrField instead.
                        let clone =
                            Type::TypeVariable(var.clone(), TypeVariableKind::IntegerOrField);
                        bindings.insert(*new_target_id, (binding.clone(), clone));
                        Ok(())
                    }
                }
            }
            _ => Err(UnificationError),
        }
    }

    /// Try to bind the given type variable to self. Although the given type variable
    /// is expected to be of TypeVariableKind::Normal, this binding can still fail
    /// if the given type variable occurs within `self` as that would create a recursive type.
    ///
    /// If successful, the binding is placed in the
    /// given TypeBindings map rather than linked immediately.
    fn try_bind_to(
        &self,
        var: &TypeVariable,
        bindings: &mut TypeBindings,
    ) -> Result<(), UnificationError> {
        let target_id = match &*var.0.borrow() {
            TypeBinding::Bound(_) => unreachable!(),
            TypeBinding::Unbound(id) => *id,
        };

        let this = self.substitute(bindings);

        if let Some(binding) = this.get_inner_type_variable() {
            match &*binding.borrow() {
                TypeBinding::Bound(typ) => return typ.try_bind_to(var, bindings),
                // Don't recursively bind the same id to itself
                TypeBinding::Unbound(id) if *id == target_id => return Ok(()),
                _ => (),
            }
        }

        // Check if the target id occurs within `this` before binding. Otherwise this could
        // cause infinitely recursive types
        if this.occurs(target_id) {
            Err(UnificationError)
        } else {
            bindings.insert(target_id, (var.clone(), this.clone()));
            Ok(())
        }
    }

    fn get_inner_type_variable(&self) -> Option<Shared<TypeBinding>> {
        match self {
            Type::TypeVariable(var, _) | Type::NamedGeneric(var, _) => Some(var.0.clone()),
            _ => None,
        }
    }

    /// Try to unify this type with another, setting any type variables found
    /// equal to the other type in the process. When comparing types, unification
    /// (including try_unify) are almost always preferred over Type::eq as unification
    /// will correctly handle generic types.
    pub fn unify(
        &self,
        expected: &Type,
        errors: &mut Vec<TypeCheckError>,
        make_error: impl FnOnce() -> TypeCheckError,
    ) {
        let mut bindings = TypeBindings::new();

        match self.try_unify(expected, &mut bindings) {
            Ok(()) => {
                // Commit any type bindings on success
                Self::apply_type_bindings(bindings);
            }
            Err(UnificationError) => errors.push(make_error()),
        }
    }

    /// `try_unify` is a bit of a misnomer since although errors are not committed,
    /// any unified bindings are on success.
    pub fn try_unify(
        &self,
        other: &Type,
        bindings: &mut TypeBindings,
    ) -> Result<(), UnificationError> {
        use Type::*;
        use TypeVariableKind as Kind;

        match (self, other) {
            (Error, _) | (_, Error) => Ok(()),

            (TypeVariable(var, Kind::IntegerOrField), other)
            | (other, TypeVariable(var, Kind::IntegerOrField)) => {
                other.try_unify_to_type_variable(var, bindings, |bindings| {
                    other.try_bind_to_polymorphic_int(var, bindings)
                })
            }

            (TypeVariable(var, Kind::Normal), other) | (other, TypeVariable(var, Kind::Normal)) => {
                other.try_unify_to_type_variable(var, bindings, |bindings| {
                    other.try_bind_to(var, bindings)
                })
            }

            (TypeVariable(var, Kind::Constant(length)), other)
            | (other, TypeVariable(var, Kind::Constant(length))) => other
                .try_unify_to_type_variable(var, bindings, |bindings| {
                    other.try_bind_to_maybe_constant(var, *length, bindings)
                }),

            (Array(len_a, elem_a), Array(len_b, elem_b)) => {
                len_a.try_unify(len_b, bindings)?;
                elem_a.try_unify(elem_b, bindings)
            }

            (String(len_a), String(len_b)) => len_a.try_unify(len_b, bindings),

            (FmtString(len_a, elements_a), FmtString(len_b, elements_b)) => {
                len_a.try_unify(len_b, bindings)?;
                elements_a.try_unify(elements_b, bindings)
            }

            (Tuple(elements_a), Tuple(elements_b)) => {
                if elements_a.len() != elements_b.len() {
                    Err(UnificationError)
                } else {
                    for (a, b) in elements_a.iter().zip(elements_b) {
                        a.try_unify(b, bindings)?;
                    }
                    Ok(())
                }
            }

            // No recursive try_unify call for struct fields. Don't want
            // to mutate shared type variables within struct definitions.
            // This isn't possible currently but will be once noir gets generic types
            (Struct(id_a, args_a), Struct(id_b, args_b)) => {
                if id_a == id_b && args_a.len() == args_b.len() {
                    for (a, b) in args_a.iter().zip(args_b) {
                        a.try_unify(b, bindings)?;
                    }
                    Ok(())
                } else {
                    Err(UnificationError)
                }
            }

            (NamedGeneric(binding, _), other) | (other, NamedGeneric(binding, _))
                if !binding.0.borrow().is_unbound() =>
            {
                if let TypeBinding::Bound(link) = &*binding.0.borrow() {
                    link.try_unify(other, bindings)
                } else {
                    unreachable!("If guard ensures binding is bound")
                }
            }

            (NamedGeneric(binding_a, name_a), NamedGeneric(binding_b, name_b)) => {
                // Bound NamedGenerics are caught by the check above
                assert!(binding_a.0.borrow().is_unbound());
                assert!(binding_b.0.borrow().is_unbound());

                if name_a == name_b {
                    Ok(())
                } else {
                    Err(UnificationError)
                }
            }

            (Function(params_a, ret_a, env_a), Function(params_b, ret_b, env_b)) => {
                if params_a.len() == params_b.len() {
                    for (a, b) in params_a.iter().zip(params_b.iter()) {
                        a.try_unify(b, bindings)?;
                    }

                    env_a.try_unify(env_b, bindings)?;
                    ret_b.try_unify(ret_a, bindings)
                } else {
                    Err(UnificationError)
                }
            }

            (MutableReference(elem_a), MutableReference(elem_b)) => {
                elem_a.try_unify(elem_b, bindings)
            }

            (other_a, other_b) => {
                if other_a == other_b {
                    Ok(())
                } else {
                    Err(UnificationError)
                }
            }
        }
    }

    /// Try to unify a type variable to `self`.
    /// This is a helper function factored out from try_unify.
    fn try_unify_to_type_variable(
        &self,
        type_variable: &TypeVariable,
        bindings: &mut TypeBindings,

        // Bind the type variable to a type. This is factored out since depending on the
        // TypeVariableKind, there are different methods to check whether the variable can
        // bind to the given type or not.
        bind_variable: impl FnOnce(&mut TypeBindings) -> Result<(), UnificationError>,
    ) -> Result<(), UnificationError> {
        match &*type_variable.0.borrow() {
            // If it is already bound, unify against what it is bound to
            TypeBinding::Bound(link) => link.try_unify(self, bindings),
            TypeBinding::Unbound(id) => {
                // We may have already "bound" this type variable in this call to
                // try_unify, so check those bindings as well.
                match bindings.get(id) {
                    Some((_, binding)) => binding.clone().try_unify(self, bindings),

                    // Otherwise, bind it
                    None => bind_variable(bindings),
                }
            }
        }
    }

    /// Similar to `unify` but if the check fails this will attempt to coerce the
    /// argument to the target type. When this happens, the given expression is wrapped in
    /// a new expression to convert its type. E.g. `array` -> `array.as_slice()`
    ///
    /// Currently the only type coercion in Noir is `[T; N]` into `[T]` via `.as_slice()`.
    pub fn unify_with_coercions(
        &self,
        expected: &Type,
        expression: ExprId,
        interner: &mut NodeInterner,
        errors: &mut Vec<TypeCheckError>,
        make_error: impl FnOnce() -> TypeCheckError,
    ) {
        let mut bindings = TypeBindings::new();

        if let Err(UnificationError) = self.try_unify(expected, &mut bindings) {
            if !self.try_array_to_slice_coercion(expected, expression, interner) {
                errors.push(make_error());
            }
        } else {
            Type::apply_type_bindings(bindings);
        }
    }

    /// Try to apply the array to slice coercion to this given type pair and expression.
    /// If self can be converted to target this way, do so and return true to indicate success.
    fn try_array_to_slice_coercion(
        &self,
        target: &Type,
        expression: ExprId,
        interner: &mut NodeInterner,
    ) -> bool {
        let this = self.follow_bindings();
        let target = target.follow_bindings();

        if let (Type::Array(size1, element1), Type::Array(size2, element2)) = (&this, &target) {
            let size1 = size1.follow_bindings();
            let size2 = size2.follow_bindings();

            // If we have an array and our target is a slice
            if matches!(size1, Type::Constant(_)) && matches!(size2, Type::NotConstant) {
                // Still have to ensure the element types match.
                // Don't need to issue an error here if not, it will be done in unify_with_coercions
                let mut bindings = TypeBindings::new();
                if element1.try_unify(element2, &mut bindings).is_ok() {
                    convert_array_expression_to_slice(expression, this, target, interner);
                    Self::apply_type_bindings(bindings);
                    return true;
                }
            }
        }
        false
    }

    /// Apply the given type bindings, making them permanently visible for each
    /// clone of each type variable bound.
    pub fn apply_type_bindings(bindings: TypeBindings) {
        for (type_variable, binding) in bindings.values() {
            type_variable.bind(binding.clone());
        }
    }

    /// If this type is a Type::Constant (used in array lengths), or is bound
    /// to a Type::Constant, return the constant as a u64.
    pub fn evaluate_to_u64(&self) -> Option<u64> {
        if let Some(binding) = self.get_inner_type_variable() {
            if let TypeBinding::Bound(binding) = &*binding.borrow() {
                return binding.evaluate_to_u64();
            }
        }

        match self {
            Type::TypeVariable(_, TypeVariableKind::Constant(size)) => Some(*size),
            Type::Array(len, _elem) => len.evaluate_to_u64(),
            Type::Constant(x) => Some(*x),
            _ => None,
        }
    }

    /// Iterate over the fields of this type.
    /// Panics if the type is not a struct or tuple.
    pub fn iter_fields(&self) -> impl Iterator<Item = (String, Type)> {
        let fields: Vec<_> = match self {
            // Unfortunately the .borrow() here forces us to collect into a Vec
            // only to have to call .into_iter again afterward. Trying to elide
            // collecting to a Vec leads to us dropping the temporary Ref before
            // the iterator is returned
            Type::Struct(def, args) => vecmap(&def.borrow().fields, |(name, _)| {
                let name = &name.0.contents;
                let typ = def.borrow().get_field(name, args).unwrap().0;
                (name.clone(), typ)
            }),
            Type::Tuple(fields) => {
                let fields = fields.iter().enumerate();
                vecmap(fields, |(i, field)| (i.to_string(), field.clone()))
            }
            other => panic!("Tried to iterate over the fields of '{other}', which has none"),
        };
        fields.into_iter()
    }

    /// Retrieves the type of the given field name
    /// Panics if the type is not a struct or tuple.
    pub fn get_field_type(&self, field_name: &str) -> Type {
        match self {
            Type::Struct(def, args) => def.borrow().get_field(field_name, args).unwrap().0,
            Type::Tuple(fields) => {
                let mut fields = fields.iter().enumerate();
                fields.find(|(i, _)| i.to_string() == *field_name).unwrap().1.clone()
            }
            other => panic!("Tried to iterate over the fields of '{other}', which has none"),
        }
    }

    /// Instantiate this type, replacing any type variables it is quantified
    /// over with fresh type variables. If this type is not a Type::Forall,
    /// it is unchanged.
    pub fn instantiate(&self, interner: &NodeInterner) -> (Type, TypeBindings) {
        match self {
            Type::Forall(typevars, typ) => {
                let replacements = typevars
                    .iter()
                    .map(|(id, var)| {
                        let new = interner.next_type_variable();
                        (*id, (var.clone(), new))
                    })
                    .collect();

                let instantiated = typ.substitute(&replacements);
                (instantiated, replacements)
            }
            other => (other.clone(), HashMap::new()),
        }
    }

    /// Replace each NamedGeneric (and TypeVariable) in this type with a fresh type variable
    pub(crate) fn instantiate_type_variables(
        &self,
        interner: &NodeInterner,
    ) -> (Type, TypeBindings) {
        let mut type_variables = HashMap::new();
        self.find_all_unbound_type_variables(&mut type_variables);

        let substitutions = type_variables
            .into_iter()
            .map(|(id, type_var)| (id, (type_var, interner.next_type_variable())))
            .collect();

        (self.substitute(&substitutions), substitutions)
    }

    /// For each unbound type variable in the current type, add a type binding to the given list
    /// to bind the unbound type variable to a fresh type variable.
    fn find_all_unbound_type_variables(
        &self,
        type_variables: &mut HashMap<TypeVariableId, TypeVariable>,
    ) {
        match self {
            Type::FieldElement
            | Type::Integer(_, _)
            | Type::Bool
            | Type::Unit
            | Type::TraitAsType(..)
            | Type::Constant(_)
            | Type::NotConstant
            | Type::Error => (),
            Type::Array(length, elem) => {
                length.find_all_unbound_type_variables(type_variables);
                elem.find_all_unbound_type_variables(type_variables);
            }
            Type::String(length) => length.find_all_unbound_type_variables(type_variables),
            Type::FmtString(length, env) => {
                length.find_all_unbound_type_variables(type_variables);
                env.find_all_unbound_type_variables(type_variables);
            }
            Type::Struct(_, generics) => {
                for generic in generics {
                    generic.find_all_unbound_type_variables(type_variables);
                }
            }
            Type::Tuple(fields) => {
                for field in fields {
                    field.find_all_unbound_type_variables(type_variables);
                }
            }
            Type::Function(args, ret, env) => {
                for arg in args {
                    arg.find_all_unbound_type_variables(type_variables);
                }
                ret.find_all_unbound_type_variables(type_variables);
                env.find_all_unbound_type_variables(type_variables);
            }
            Type::MutableReference(elem) => {
                elem.find_all_unbound_type_variables(type_variables);
            }
            Type::Forall(_, typ) => typ.find_all_unbound_type_variables(type_variables),
            Type::TypeVariable(type_variable, _) | Type::NamedGeneric(type_variable, _) => {
                match &*type_variable.0.borrow() {
                    TypeBinding::Bound(binding) => {
                        binding.find_all_unbound_type_variables(type_variables);
                    }
                    TypeBinding::Unbound(id) => {
                        if !type_variables.contains_key(id) {
                            type_variables.insert(*id, type_variable.clone());
                        }
                    }
                }
            }
        }
    }

    /// Substitute any type variables found within this type with the
    /// given bindings if found. If a type variable is not found within
    /// the given TypeBindings, it is unchanged.
    pub fn substitute(&self, type_bindings: &TypeBindings) -> Type {
        if type_bindings.is_empty() {
            return self.clone();
        }

        let substitute_binding = |binding: &TypeVariable| match &*binding.0.borrow() {
            TypeBinding::Bound(binding) => binding.substitute(type_bindings),
            TypeBinding::Unbound(id) => match type_bindings.get(id) {
                Some((_, binding)) => binding.clone(),
                None => self.clone(),
            },
        };

        match self {
            Type::Array(size, element) => {
                let size = Box::new(size.substitute(type_bindings));
                let element = Box::new(element.substitute(type_bindings));
                Type::Array(size, element)
            }
            Type::String(size) => {
                let size = Box::new(size.substitute(type_bindings));
                Type::String(size)
            }
            Type::FmtString(size, fields) => {
                let size = Box::new(size.substitute(type_bindings));
                let fields = Box::new(fields.substitute(type_bindings));
                Type::FmtString(size, fields)
            }
            Type::NamedGeneric(binding, _) | Type::TypeVariable(binding, _) => {
                substitute_binding(binding)
            }
            // Do not substitute fields, it can lead to infinite recursion
            // and we should not match fields when type checking anyway.
            Type::Struct(fields, args) => {
                let args = vecmap(args, |arg| arg.substitute(type_bindings));
                Type::Struct(fields.clone(), args)
            }
            Type::Tuple(fields) => {
                let fields = vecmap(fields, |field| field.substitute(type_bindings));
                Type::Tuple(fields)
            }
            Type::Forall(typevars, typ) => {
                // Trying to substitute a variable defined within a nested Forall
                // is usually impossible and indicative of an error in the type checker somewhere.
                for (var, _) in typevars {
                    assert!(!type_bindings.contains_key(var));
                }
                let typ = Box::new(typ.substitute(type_bindings));
                Type::Forall(typevars.clone(), typ)
            }
            Type::Function(args, ret, env) => {
                let args = vecmap(args, |arg| arg.substitute(type_bindings));
                let ret = Box::new(ret.substitute(type_bindings));
                let env = Box::new(env.substitute(type_bindings));
                Type::Function(args, ret, env)
            }
            Type::MutableReference(element) => {
                Type::MutableReference(Box::new(element.substitute(type_bindings)))
            }

            Type::FieldElement
            | Type::Integer(_, _)
            | Type::Bool
            | Type::Constant(_)
            | Type::TraitAsType(..)
            | Type::Error
            | Type::NotConstant
            | Type::Unit => self.clone(),
        }
    }

    /// True if the given TypeVariableId is free anywhere within self
    fn occurs(&self, target_id: TypeVariableId) -> bool {
        match self {
            Type::Array(len, elem) => len.occurs(target_id) || elem.occurs(target_id),
            Type::String(len) => len.occurs(target_id),
            Type::FmtString(len, fields) => {
                let len_occurs = len.occurs(target_id);
                let field_occurs = fields.occurs(target_id);
                len_occurs || field_occurs
            }
            Type::Struct(_, generic_args) => generic_args.iter().any(|arg| arg.occurs(target_id)),
            Type::Tuple(fields) => fields.iter().any(|field| field.occurs(target_id)),
            Type::NamedGeneric(binding, _) | Type::TypeVariable(binding, _) => {
                match &*binding.0.borrow() {
                    TypeBinding::Bound(binding) => binding.occurs(target_id),
                    TypeBinding::Unbound(id) => *id == target_id,
                }
            }
            Type::Forall(typevars, typ) => {
                !typevars.iter().any(|(id, _)| *id == target_id) && typ.occurs(target_id)
            }
            Type::Function(args, ret, env) => {
                args.iter().any(|arg| arg.occurs(target_id))
                    || ret.occurs(target_id)
                    || env.occurs(target_id)
            }
            Type::MutableReference(element) => element.occurs(target_id),

            Type::FieldElement
            | Type::Integer(_, _)
            | Type::Bool
            | Type::Constant(_)
            | Type::TraitAsType(..)
            | Type::Error
            | Type::NotConstant
            | Type::Unit => false,
        }
    }

    /// Follow any TypeVariable bindings within this type. Doing so ensures
    /// that if the bindings are rebound or unbound from under the type then the
    /// returned type will not change (because it will no longer contain the
    /// links that may be unbound).
    ///
    /// Expected to be called on an instantiated type (with no Type::Foralls)
    pub fn follow_bindings(&self) -> Type {
        use Type::*;
        match self {
            Array(size, elem) => {
                Array(Box::new(size.follow_bindings()), Box::new(elem.follow_bindings()))
            }
            String(size) => String(Box::new(size.follow_bindings())),
            FmtString(size, args) => {
                let size = Box::new(size.follow_bindings());
                let args = Box::new(args.follow_bindings());
                FmtString(size, args)
            }
            Struct(def, args) => {
                let args = vecmap(args, |arg| arg.follow_bindings());
                Struct(def.clone(), args)
            }
            Tuple(args) => Tuple(vecmap(args, |arg| arg.follow_bindings())),
            TypeVariable(var, _) | NamedGeneric(var, _) => {
                if let TypeBinding::Bound(typ) = &*var.0.borrow() {
                    return typ.follow_bindings();
                }
                self.clone()
            }

            Function(args, ret, env) => {
                let args = vecmap(args, |arg| arg.follow_bindings());
                let ret = Box::new(ret.follow_bindings());
                let env = Box::new(env.follow_bindings());
                Function(args, ret, env)
            }

            MutableReference(element) => MutableReference(Box::new(element.follow_bindings())),

            // Expect that this function should only be called on instantiated types
            Forall(..) => unreachable!(),
            TraitAsType(..)
            | FieldElement
            | Integer(_, _)
            | Bool
            | Constant(_)
            | Unit
            | Error
            | NotConstant => self.clone(),
        }
    }
}

/// Wraps a given `expression` in `expression.as_slice()`
fn convert_array_expression_to_slice(
    expression: ExprId,
    array_type: Type,
    target_type: Type,
    interner: &mut NodeInterner,
) {
    let as_slice_method = interner
        .lookup_primitive_method(&array_type, "as_slice")
        .expect("Expected 'as_slice' method to be present in Noir's stdlib");

    let as_slice_id = interner.function_definition_id(as_slice_method);
    let location = interner.expr_location(&expression);
    let as_slice = HirExpression::Ident(HirIdent { location, id: as_slice_id });
    let func = interner.push_expr(as_slice);

    let arguments = vec![expression];
    let call = HirExpression::Call(HirCallExpression { func, arguments, location });
    let call = interner.push_expr(call);

    interner.push_expr_location(call, location.span, location.file);
    interner.push_expr_location(func, location.span, location.file);

    interner.push_expr_type(&call, target_type.clone());
    interner.push_expr_type(
        &func,
        Type::Function(vec![array_type], Box::new(target_type), Box::new(Type::Unit)),
    );
}

impl BinaryTypeOperator {
    /// Return the actual rust numeric function associated with this operator
    pub fn function(self) -> fn(u64, u64) -> u64 {
        match self {
            BinaryTypeOperator::Addition => |a, b| a.wrapping_add(b),
            BinaryTypeOperator::Subtraction => |a, b| a.wrapping_sub(b),
            BinaryTypeOperator::Multiplication => |a, b| a.wrapping_mul(b),
            BinaryTypeOperator::Division => |a, b| a.wrapping_div(b),
            BinaryTypeOperator::Modulo => |a, b| a.wrapping_rem(b), // % b,
        }
    }
}

impl TypeVariableKind {
    /// Returns the default type this type variable should be bound to if it is still unbound
    /// during monomorphization.
    pub(crate) fn default_type(&self) -> Type {
        match self {
            TypeVariableKind::IntegerOrField | TypeVariableKind::Normal => Type::default_int_type(),
            TypeVariableKind::Constant(length) => Type::Constant(*length),
        }
    }
}

impl From<Type> for PrintableType {
    fn from(value: Type) -> Self {
        Self::from(&value)
    }
}

impl From<&Type> for PrintableType {
    fn from(value: &Type) -> Self {
        // Note; use strict_eq instead of partial_eq when comparing field types
        // in this method, you most likely want to distinguish between public and private
        match value {
            Type::FieldElement => PrintableType::Field,
            Type::Array(size, typ) => {
                let length = size.evaluate_to_u64();
                let typ = typ.as_ref();
                PrintableType::Array { length, typ: Box::new(typ.into()) }
            }
            Type::Integer(sign, bit_width) => match sign {
                Signedness::Unsigned => PrintableType::UnsignedInteger { width: *bit_width },
                Signedness::Signed => PrintableType::SignedInteger { width: *bit_width },
            },
            Type::TypeVariable(binding, TypeVariableKind::IntegerOrField) => {
                match &*binding.0.borrow() {
                    TypeBinding::Bound(typ) => typ.into(),
                    TypeBinding::Unbound(_) => Type::default_int_type().into(),
                }
            }
            Type::Bool => PrintableType::Boolean,
            Type::String(size) => {
                let size = size.evaluate_to_u64().expect("Cannot print variable sized strings");
                PrintableType::String { length: size }
            }
            Type::FmtString(_, _) => PrintableType::FmtString {},
            Type::Error => PrintableType::Error {},
            Type::Unit => PrintableType::Unit {},
            Type::Constant(_) => PrintableType::Constant {},
            Type::Struct(def, ref args) => {
                let struct_type = def.borrow();
                let fields = struct_type.get_fields(args);
                let fields = vecmap(fields, |(name, typ)| (name, typ.into()));
                PrintableType::Struct { fields, name: struct_type.name.to_string() }
            }
            Type::TraitAsType(_, _) => PrintableType::TraitAsType {},
            Type::Tuple(types) => PrintableType::Tuple { types: vecmap(types, |typ| typ.into()) },
<<<<<<< HEAD
            Type::TypeVariable(_, _) => unreachable!(),
            Type::NamedGeneric(..) => unreachable!(),
            Type::Forall(..) => unreachable!(),
            Type::Function(_, _, _) => PrintableType::Function,
            Type::MutableReference(_) => unreachable!("cannot print &mut"),
            Type::NotConstant => unreachable!(),
=======
            Type::TypeVariable(_, _) => PrintableType::TypeVariable {},
            Type::NamedGeneric(..) => PrintableType::NamedGeneric {},
            Type::Forall(..) => PrintableType::Forall {},
            Type::Function(_, _, _) => PrintableType::Function {},
            Type::MutableReference(_) => PrintableType::MutableReference {},
            Type::NotConstant => PrintableType::NotConstant {},
>>>>>>> 907e3cfc
        }
    }
}<|MERGE_RESOLUTION|>--- conflicted
+++ resolved
@@ -1592,21 +1592,12 @@
             }
             Type::TraitAsType(_, _) => PrintableType::TraitAsType {},
             Type::Tuple(types) => PrintableType::Tuple { types: vecmap(types, |typ| typ.into()) },
-<<<<<<< HEAD
-            Type::TypeVariable(_, _) => unreachable!(),
-            Type::NamedGeneric(..) => unreachable!(),
-            Type::Forall(..) => unreachable!(),
-            Type::Function(_, _, _) => PrintableType::Function,
-            Type::MutableReference(_) => unreachable!("cannot print &mut"),
-            Type::NotConstant => unreachable!(),
-=======
             Type::TypeVariable(_, _) => PrintableType::TypeVariable {},
             Type::NamedGeneric(..) => PrintableType::NamedGeneric {},
             Type::Forall(..) => PrintableType::Forall {},
-            Type::Function(_, _, _) => PrintableType::Function {},
+            Type::Function(_, _, _) => PrintableType::Function,
             Type::MutableReference(_) => PrintableType::MutableReference {},
             Type::NotConstant => PrintableType::NotConstant {},
->>>>>>> 907e3cfc
         }
     }
 }