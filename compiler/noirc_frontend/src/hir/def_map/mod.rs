use crate::graph::CrateId;
use crate::hir::def_collector::dc_crate::{CompilationError, DefCollector};
use crate::hir::Context;
use crate::macros_api::MacroProcessor;
use crate::node_interner::{FuncId, NodeInterner, StructId};
use crate::parser::{parse_program, ParsedModule, ParserError};
use crate::token::{FunctionAttribute, SecondaryAttribute, TestScope};
use arena::{Arena, Index};
use fm::{FileId, FileManager};
use noirc_errors::Location;
use std::collections::BTreeMap;
mod module_def;
pub use module_def::*;
mod item_scope;
pub use item_scope::*;
mod module_data;
pub use module_data::*;
mod namespace;
pub use namespace::*;

use super::def_collector::errors::DefCollectorErrorKind;

/// The name that is used for a non-contract program's entry-point function.
pub const MAIN_FUNCTION: &str = "main";

// XXX: Ultimately, we want to constrain an index to be of a certain type just like in RA
/// Lets first check if this is offered by any external crate
/// XXX: RA has made this a crate on crates.io
#[derive(Debug, PartialEq, Eq, Copy, Clone, Hash, PartialOrd, Ord)]
pub struct LocalModuleId(pub Index);

impl LocalModuleId {
    pub fn dummy_id() -> LocalModuleId {
        LocalModuleId(Index::from_raw_parts(std::usize::MAX, std::u64::MAX))
    }
}

#[derive(Debug, Copy, Clone, PartialEq, Eq, Hash, PartialOrd, Ord)]
pub struct ModuleId {
    pub krate: CrateId,
    pub local_id: LocalModuleId,
}

impl ModuleId {
    pub fn dummy_id() -> ModuleId {
        ModuleId { krate: CrateId::dummy_id(), local_id: LocalModuleId::dummy_id() }
    }
}

impl ModuleId {
    pub fn module(self, def_maps: &BTreeMap<CrateId, CrateDefMap>) -> &ModuleData {
        &def_maps[&self.krate].modules()[self.local_id.0]
    }
}

/// Map of all modules and scopes defined within a crate.
///
/// The definitions of the crate are accessible indirectly via the scopes of each module.
#[derive(Debug)]
pub struct CrateDefMap {
    pub(crate) root: LocalModuleId,

    pub(crate) modules: Arena<ModuleData>,

    pub(crate) krate: CrateId,

    pub(crate) extern_prelude: BTreeMap<String, ModuleId>,
}

impl CrateDefMap {
    /// Collect all definitions in the crate
    pub fn collect_defs(
        crate_id: CrateId,
        context: &mut Context,
        macro_processors: Vec<&dyn MacroProcessor>,
    ) -> Vec<(CompilationError, FileId)> {
        // Check if this Crate has already been compiled
        // XXX: There is probably a better alternative for this.
        // Without this check, the compiler will panic as it does not
        // expect the same crate to be processed twice. It would not
        // make the implementation wrong, if the same crate was processed twice, it just makes it slow.
        let mut errors: Vec<(CompilationError, FileId)> = vec![];
        if context.def_map(&crate_id).is_some() {
            return errors;
        }

        // First parse the root file.
<<<<<<< HEAD
        let root_file_id = context.get_root_id(crate_id);
        let (ast, parsing_errors) = context.parse_file(root_file_id, crate_id);

        #[cfg(feature = "aztec")]
        let ast = match super::aztec_library::transform(ast, &crate_id, context) {
            Ok(ast) => ast,
            Err((error, file_id)) => {
                errors.push((error.into(), file_id));
                return errors;
            }
        };
=======
        let root_file_id = context.crate_graph[crate_id].root_file_id;
        let (ast, parsing_errors) = parse_file(&context.file_manager, root_file_id);
        let mut ast = ast.into_sorted();

        for macro_processor in &macro_processors {
            ast = match macro_processor.process_untyped_ast(ast, &crate_id, context) {
                Ok(ast) => ast,
                Err((error, file_id)) => {
                    let def_error = DefCollectorErrorKind::MacroError(error);
                    errors.push((def_error.into(), file_id));
                    return errors;
                }
            };
        }
>>>>>>> 9dd465c2

        // Allocate a default Module for the root, giving it a ModuleId
        let mut modules: Arena<ModuleData> = Arena::default();
        let location = Location::new(Default::default(), root_file_id);
        let root = modules.insert(ModuleData::new(None, location, false));

        let def_map = CrateDefMap {
            root: LocalModuleId(root),
            modules,
            krate: crate_id,
            extern_prelude: BTreeMap::new(),
        };

        // Now we want to populate the CrateDefMap using the DefCollector
        errors.extend(DefCollector::collect(
            def_map,
            context,
            ast,
            root_file_id,
            macro_processors.clone(),
        ));

        errors.extend(
            parsing_errors.iter().map(|e| (e.clone().into(), root_file_id)).collect::<Vec<_>>(),
        );
        errors
    }

    pub fn root(&self) -> LocalModuleId {
        self.root
    }
    pub fn modules(&self) -> &Arena<ModuleData> {
        &self.modules
    }
    pub fn krate(&self) -> CrateId {
        self.krate
    }

    /// Find the main function for this crate
    pub fn main_function(&self) -> Option<FuncId> {
        let root_module = &self.modules()[self.root.0];

        // This function accepts an Ident, so we attach a dummy span to
        // "main". Equality is implemented only on the contents.
        root_module.find_func_with_name(&MAIN_FUNCTION.into())
    }

    pub fn file_id(&self, module_id: LocalModuleId) -> FileId {
        self.modules[module_id.0].location.file
    }

    /// Go through all modules in this crate, and find all functions in
    /// each module with the #[test] attribute
    pub fn get_all_test_functions<'a>(
        &'a self,
        interner: &'a NodeInterner,
    ) -> impl Iterator<Item = TestFunction> + 'a {
        self.modules.iter().flat_map(|(_, module)| {
            module.value_definitions().filter_map(|id| {
                if let Some(func_id) = id.as_function() {
                    let attributes = interner.function_attributes(&func_id);
                    match &attributes.function {
                        Some(FunctionAttribute::Test(scope)) => {
                            let location = interner.function_meta(&func_id).name.location;
                            Some(TestFunction::new(func_id, scope.clone(), location))
                        }
                        _ => None,
                    }
                } else {
                    None
                }
            })
        })
    }
    /// Go through all modules in this crate, find all `contract ... { ... }` declarations,
    /// and collect them all into a Vec.
    pub fn get_all_contracts(&self, interner: &NodeInterner) -> Vec<Contract> {
        self.modules
            .iter()
            .filter_map(|(id, module)| {
                if module.is_contract {
                    let functions = module
                        .value_definitions()
                        .filter_map(|id| {
                            id.as_function().map(|function_id| {
                                let is_entry_point = interner
                                    .function_attributes(&function_id)
                                    .is_contract_entry_point();
                                ContractFunctionMeta { function_id, is_entry_point }
                            })
                        })
                        .collect();

                    let events = module
                        .type_definitions()
                        .filter_map(|id| {
                            id.as_type().filter(|struct_id| {
                                interner
                                    .struct_attributes(struct_id)
                                    .iter()
                                    .any(|attr| attr == &SecondaryAttribute::Event)
                            })
                        })
                        .collect();

                    let name = self.get_module_path(id, module.parent);
                    Some(Contract { name, location: module.location, functions, events })
                } else {
                    None
                }
            })
            .collect()
    }

    /// Find a child module's name by inspecting its parent.
    /// Currently required as modules do not store their own names.
    pub fn get_module_path(&self, child_id: Index, parent: Option<LocalModuleId>) -> String {
        self.get_module_path_with_separator(child_id, parent, ".")
    }

    pub fn get_module_path_with_separator(
        &self,
        child_id: Index,
        parent: Option<LocalModuleId>,
        separator: &str,
    ) -> String {
        if let Some(id) = parent {
            let parent = &self.modules[id.0];
            let name = parent
                .children
                .iter()
                .find(|(_, id)| id.0 == child_id)
                .map(|(name, _)| &name.0.contents)
                .expect("Child module was not a child of the given parent module");

            let parent_name = self.get_module_path_with_separator(id.0, parent.parent, separator);
            if parent_name.is_empty() {
                name.to_string()
            } else {
                format!("{parent_name}{separator}{name}")
            }
        } else {
            String::new()
        }
    }
}

/// Specifies a contract function and extra metadata that
/// one can use when processing a contract function.
///
/// One of these is whether the contract function is an entry point.
/// The caller should only type-check these functions and not attempt
/// to create a circuit for them.
pub struct ContractFunctionMeta {
    pub function_id: FuncId,
    /// Indicates whether the function is an entry point
    pub is_entry_point: bool,
}

/// A 'contract' in Noir source code with a given name, functions and events.
/// This is not an AST node, it is just a convenient form to return for CrateDefMap::get_all_contracts.
pub struct Contract {
    /// To keep `name` semi-unique, it is prefixed with the names of parent modules via CrateDefMap::get_module_path
    pub name: String,
    pub location: Location,
    pub functions: Vec<ContractFunctionMeta>,
    pub events: Vec<StructId>,
}

/// Given a FileId, fetch the File, from the FileManager and parse it's content.
pub fn parse_file(fm: &FileManager, file_id: FileId) -> (ParsedModule, Vec<ParserError>) {
    let file = fm.fetch_file(file_id);
    parse_program(file.source())
}

impl std::ops::Index<LocalModuleId> for CrateDefMap {
    type Output = ModuleData;
    fn index(&self, local_module_id: LocalModuleId) -> &ModuleData {
        &self.modules[local_module_id.0]
    }
}
impl std::ops::IndexMut<LocalModuleId> for CrateDefMap {
    fn index_mut(&mut self, local_module_id: LocalModuleId) -> &mut ModuleData {
        &mut self.modules[local_module_id.0]
    }
}

pub struct TestFunction {
    id: FuncId,
    scope: TestScope,
    location: Location,
}

impl TestFunction {
    fn new(id: FuncId, scope: TestScope, location: Location) -> Self {
        TestFunction { id, scope, location }
    }

    /// Returns the function id of the test function
    pub fn get_id(&self) -> FuncId {
        self.id
    }

    pub fn file_id(&self) -> FileId {
        self.location.file
    }

    /// Returns true if the test function has been specified to fail
    /// This is done by annotating the function with `#[test(should_fail)]`
    /// or `#[test(should_fail_with = "reason")]`
    pub fn should_fail(&self) -> bool {
        match self.scope {
            TestScope::ShouldFailWith { .. } => true,
            TestScope::None => false,
        }
    }

    /// Returns the reason for the test function to fail if specified
    /// by the user.
    pub fn failure_reason(&self) -> Option<&str> {
        match &self.scope {
            TestScope::None => None,
            TestScope::ShouldFailWith { reason } => reason.as_deref(),
        }
    }
}<|MERGE_RESOLUTION|>--- conflicted
+++ resolved
@@ -85,22 +85,8 @@
         }
 
         // First parse the root file.
-<<<<<<< HEAD
         let root_file_id = context.get_root_id(crate_id);
-        let (ast, parsing_errors) = context.parse_file(root_file_id, crate_id);
-
-        #[cfg(feature = "aztec")]
-        let ast = match super::aztec_library::transform(ast, &crate_id, context) {
-            Ok(ast) => ast,
-            Err((error, file_id)) => {
-                errors.push((error.into(), file_id));
-                return errors;
-            }
-        };
-=======
-        let root_file_id = context.crate_graph[crate_id].root_file_id;
-        let (ast, parsing_errors) = parse_file(&context.file_manager, root_file_id);
-        let mut ast = ast.into_sorted();
+        let (mut ast, parsing_errors) = context.parse_file(root_file_id, crate_id);
 
         for macro_processor in &macro_processors {
             ast = match macro_processor.process_untyped_ast(ast, &crate_id, context) {
@@ -112,7 +98,6 @@
                 }
             };
         }
->>>>>>> 9dd465c2
 
         // Allocate a default Module for the root, giving it a ModuleId
         let mut modules: Arena<ModuleData> = Arena::default();
