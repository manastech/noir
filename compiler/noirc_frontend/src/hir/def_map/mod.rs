--- conflicted
+++ resolved
@@ -86,14 +86,9 @@
         }
 
         // First parse the root file.
-<<<<<<< HEAD
-        let root_file_id = context.get_root_id(crate_id);
-        let (mut ast, parsing_errors) = context.parse_file(root_file_id, crate_id);
-=======
         let root_file_id = context.crate_graph[crate_id].root_file_id;
         let (ast, parsing_errors) = context.parsed_file_results(root_file_id);
         let mut ast = ast.into_sorted();
->>>>>>> f5c4632e
 
         for macro_processor in &macro_processors {
             match macro_processor.process_untyped_ast(ast.clone(), &crate_id, context) {
