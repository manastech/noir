--- conflicted
+++ resolved
@@ -8,16 +8,10 @@
 use crate::graph::{CrateGraph, CrateId};
 use crate::hir_def::function::FuncMeta;
 use crate::node_interner::{FuncId, NodeInterner, StructId};
-<<<<<<< HEAD
 use crate::parser::{ParserError, SortedModule};
+use crate::ParsedModule;
 use def_map::{parse_file, Contract, CrateDefMap};
 use fm::{FileId, FileManager};
-=======
-use crate::parser::ParserError;
-use crate::ParsedModule;
-use def_map::{Contract, CrateDefMap};
-use fm::FileManager;
->>>>>>> f5c4632e
 use noirc_errors::Location;
 use std::borrow::Cow;
 use std::collections::{BTreeMap, HashMap};
@@ -69,13 +63,10 @@
             visited_files: BTreeMap::new(),
             crate_graph: CrateGraph::default(),
             file_manager: Cow::Owned(file_manager),
-<<<<<<< HEAD
             root_crate_id: CrateId::Dummy,
             debug_state: DebugState::default(),
             instrument_debug: false,
-=======
             parsed_files: Cow::Owned(parsed_files),
->>>>>>> f5c4632e
         }
     }
 
@@ -89,13 +80,10 @@
             visited_files: BTreeMap::new(),
             crate_graph: CrateGraph::default(),
             file_manager: Cow::Borrowed(file_manager),
-<<<<<<< HEAD
             root_crate_id: CrateId::Dummy,
             debug_state: DebugState::default(),
             instrument_debug: false,
-=======
             parsed_files: Cow::Borrowed(parsed_files),
->>>>>>> f5c4632e
         }
     }
 
