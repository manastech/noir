--- conflicted
+++ resolved
@@ -4,13 +4,7 @@
 pub mod scope;
 pub mod type_check;
 
-<<<<<<< HEAD
-=======
-#[cfg(feature = "aztec")]
-pub(crate) mod aztec_library;
-
 use crate::debug::DebugState;
->>>>>>> 8b88af93
 use crate::graph::{CrateGraph, CrateId};
 use crate::hir_def::function::FuncMeta;
 use crate::node_interner::{FuncId, NodeInterner, StructId};
@@ -18,7 +12,7 @@
 use def_map::{parse_file, Contract, CrateDefMap};
 use fm::{FileId, FileManager};
 use noirc_errors::Location;
-use std::collections::BTreeMap;
+use std::collections::{BTreeMap, HashMap};
 
 use self::def_map::TestFunction;
 
@@ -36,7 +30,13 @@
     /// A map of each file that already has been visited from a prior `mod foo;` declaration.
     /// This is used to issue an error if a second `mod foo;` is declared to the same file.
     pub visited_files: BTreeMap<fm::FileId, Location>,
+
+    /// Maps a given (contract) module id to the next available storage slot
+    /// for that contract.
+    pub storage_slots: HashMap<def_map::ModuleId, StorageSlot>,
 }
+
+pub type StorageSlot = u32;
 
 #[derive(Debug, Copy, Clone)]
 pub enum FunctionNameMatch<'a> {
@@ -53,12 +53,9 @@
             visited_files: BTreeMap::new(),
             crate_graph,
             file_manager,
-<<<<<<< HEAD
-=======
-            storage_slots: BTreeMap::new(),
             root_crate_id: CrateId::Dummy,
             debug_state: DebugState::default(),
->>>>>>> 8b88af93
+            storage_slots: HashMap::new(),
         }
     }
 
@@ -206,8 +203,6 @@
     fn module(&self, module_id: def_map::ModuleId) -> &def_map::ModuleData {
         module_id.module(&self.def_maps)
     }
-<<<<<<< HEAD
-=======
 
     /// Returns the next available storage slot in the given module.
     /// Returns None if the given module is not a contract module.
@@ -239,5 +234,4 @@
     pub fn get_root_id(&self, crate_id: CrateId) -> FileId {
         self.crate_graph[crate_id].root_file_id
     }
->>>>>>> 8b88af93
 }