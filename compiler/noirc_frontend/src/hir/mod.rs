--- conflicted
+++ resolved
@@ -8,9 +8,9 @@
 use crate::graph::{CrateGraph, CrateId};
 use crate::hir_def::function::FuncMeta;
 use crate::node_interner::{FuncId, NodeInterner, StructId};
-use crate::parser::{ParserError, SortedModule};
+use crate::parser::ParserError;
 use crate::ParsedModule;
-use def_map::{parse_file, Contract, CrateDefMap};
+use def_map::{Contract, CrateDefMap};
 use fm::{FileId, FileManager};
 use noirc_errors::Location;
 use std::borrow::Cow;
@@ -32,13 +32,7 @@
     // is read-only however, once it has been passed to the Context.
     pub file_manager: Cow<'file_manager, FileManager>,
 
-<<<<<<< HEAD
-    pub root_crate_id: CrateId,
     pub debug_state: DebugState,
-    pub instrument_debug: bool,
-=======
-    pub debug_state: DebugState,
->>>>>>> ca45375d
 
     /// A map of each file that already has been visited from a prior `mod foo;` declaration.
     /// This is used to issue an error if a second `mod foo;` is declared to the same file.
@@ -67,13 +61,7 @@
             visited_files: BTreeMap::new(),
             crate_graph: CrateGraph::default(),
             file_manager: Cow::Owned(file_manager),
-<<<<<<< HEAD
-            root_crate_id: CrateId::Dummy,
             debug_state: DebugState::default(),
-            instrument_debug: false,
-=======
-            debug_state: DebugState::default(),
->>>>>>> ca45375d
             parsed_files: Cow::Owned(parsed_files),
         }
     }
@@ -88,13 +76,7 @@
             visited_files: BTreeMap::new(),
             crate_graph: CrateGraph::default(),
             file_manager: Cow::Borrowed(file_manager),
-<<<<<<< HEAD
-            root_crate_id: CrateId::Dummy,
             debug_state: DebugState::default(),
-            instrument_debug: false,
-=======
-            debug_state: DebugState::default(),
->>>>>>> ca45375d
             parsed_files: Cow::Borrowed(parsed_files),
         }
     }
@@ -261,21 +243,6 @@
         module_id.module(&self.def_maps)
     }
 
-    /// Given a FileId, fetch the File, from the FileManager and parse its content,
-    /// applying sorting and debug transforms if debug mode is enabled.
-    pub fn parse_file(
-        &mut self,
-        file_id: FileId,
-        crate_id: CrateId,
-    ) -> (SortedModule, Vec<ParserError>) {
-        let (mut ast, parsing_errors) = parse_file(&self.file_manager, file_id);
-
-        if self.instrument_debug && crate_id == self.root_crate_id {
-            self.debug_state.insert_symbols(&mut ast);
-        }
-        (ast.into_sorted(), parsing_errors)
-    }
-
     pub fn get_root_id(&self, crate_id: CrateId) -> FileId {
         self.crate_graph[crate_id].root_file_id
     }
