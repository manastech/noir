--- conflicted
+++ resolved
@@ -44,11 +44,7 @@
         self.scope.iter().rev().find_map(|vars| vars.get(var_name).copied())
     }
 
-<<<<<<< HEAD
-    fn insert_field_name(&mut self, _index: u32, field_name: &str) -> u32 {
-=======
     fn insert_field_name(&mut self, field_name: &str) -> u32 {
->>>>>>> 488a5bb6
         let field_name_id = self.next_field_name_id;
         self.next_field_name_id += 1;
         self.field_names.insert(field_name_id, field_name.to_string());
@@ -317,10 +313,6 @@
             }
             _ => {
                 let mut indexes = vec![];
-<<<<<<< HEAD
-                let _fields: Vec<(u32, String)> = vec![]; // (member index, field_name ident string)
-=======
->>>>>>> 488a5bb6
                 let mut cursor = &assign_stmt.lvalue;
                 let var_id;
                 loop {
@@ -333,12 +325,7 @@
                         }
                         ast::LValue::MemberAccess { object, field_name } => {
                             cursor = object;
-<<<<<<< HEAD
-                            let field_name_id = self
-                                .insert_field_name(indexes.len() as u32, &field_name.0.contents);
-=======
                             let field_name_id = self.insert_field_name(&field_name.0.contents);
->>>>>>> 488a5bb6
                             indexes.push(sint_expr(-(field_name_id as i128)));
                         }
                         ast::LValue::Index { index, array } => {
@@ -603,27 +590,6 @@
     }
 }
 
-<<<<<<< HEAD
-#[allow(dead_code)]
-fn str_expr(s: &str) -> ast::Expression {
-    ast::Expression {
-        kind: ast::ExpressionKind::Literal(ast::Literal::Str(s.to_string())),
-        span: none_span(),
-    }
-}
-
-#[allow(dead_code)]
-fn byte_array_expr(bytes: &[u8]) -> ast::Expression {
-    ast::Expression {
-        kind: ast::ExpressionKind::Literal(ast::Literal::Array(ast::ArrayLiteral::Standard(
-            bytes.iter().map(|b| uint_expr(*b as u128, none_span())).collect(),
-        ))),
-        span: none_span(),
-    }
-}
-
-=======
->>>>>>> 488a5bb6
 fn none_span() -> Span {
     Span::build_from_str("")
 }