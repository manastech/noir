use crate::parser::{parse_program, ParsedModule};
use crate::{
    ast,
    ast::{Path, PathKind},
    parser::{Item, ItemKind},
};
use noirc_errors::{Span, Spanned};
use std::collections::HashMap;
use std::collections::VecDeque;

#[derive(Debug, Clone)]
pub struct DebugState {
    pub variables: HashMap<u32, String>, // var_id => var_name
    pub field_names: HashMap<u32, String>,
    next_var_id: u32,
    next_field_name_id: u32,
    scope: Vec<HashMap<String, u32>>, // var_name => var_id
    pub enabled: bool,
}

impl Default for DebugState {
    fn default() -> Self {
        Self {
            variables: HashMap::default(),
            field_names: HashMap::default(),
            scope: vec![],
            next_var_id: 0,
            next_field_name_id: 1,
            enabled: true, // TODO
        }
    }
}

impl DebugState {
    fn insert_var(&mut self, var_name: &str) -> u32 {
        let var_id = self.next_var_id;
        self.next_var_id += 1;
        self.variables.insert(var_id, var_name.to_string());
        self.scope.last_mut().unwrap().insert(var_name.to_string(), var_id);
        var_id
    }

    fn lookup_var(&self, var_name: &str) -> Option<u32> {
        self.scope.iter().rev().find_map(|vars| vars.get(var_name).copied())
    }

    fn insert_field_name(&mut self, field_name: &str) -> u32 {
        let field_name_id = self.next_field_name_id;
        self.next_field_name_id += 1;
        self.field_names.insert(field_name_id, field_name.to_string());
        field_name_id
    }

    fn walk_fn(&mut self, f: &mut ast::FunctionDefinition) {
        self.scope.push(HashMap::default());

        let pvars: Vec<(u32, ast::Ident, bool)> = f
            .parameters
            .iter()
            .flat_map(|param| {
                pattern_vars(&param.pattern)
                    .iter()
                    .map(|(id, is_mut)| (self.insert_var(&id.0.contents), id.clone(), *is_mut))
                    .collect::<Vec<(u32, ast::Ident, bool)>>()
            })
            .collect();

        let set_fn_params = pvars
            .iter()
            .map(|(var_id, id, _is_mut)| self.wrap_assign_var(*var_id, id_expr(id)))
            .collect();

        self.walk_scope(&mut f.body.0);

        // prapend fn params:
        f.body.0 = vec![set_fn_params, f.body.0.clone()].concat();
    }

    // Modify a vector of statements in-place, adding instrumentation for sets and drops.
    // This function will consume a scope level.
    fn walk_scope(&mut self, statements: &mut Vec<ast::Statement>) {
        statements.iter_mut().for_each(|stmt| self.walk_statement(stmt));

        let (ret_stmt, fn_body) =
            statements.split_last().map(|(e, b)| (e.clone(), b.to_vec())).unwrap_or((
                ast::Statement {
                    kind: ast::StatementKind::Expression(ast::Expression {
                        kind: ast::ExpressionKind::Literal(ast::Literal::Unit),
                        span: none_span(),
                    }),
                    span: none_span(),
                },
                vec![],
            ));

        *statements = vec![
            // copy body minus the return expr:
            fn_body,
            // assign return expr to __debug_expr:
            vec![match &ret_stmt.kind {
                ast::StatementKind::Expression(ret_expr) => ast::Statement {
                    kind: ast::StatementKind::Let(ast::LetStatement {
                        pattern: ast::Pattern::Identifier(ident("__debug_expr", none_span())),
                        r#type: ast::UnresolvedType::unspecified(),
                        expression: ret_expr.clone(),
                    }),
                    span: none_span(),
                },
                _ => ret_stmt.clone(),
            }],
            // drop fn params:
            self.scope
                .pop()
                .unwrap_or(HashMap::default())
                .values()
                .map(|var_id| self.wrap_drop_var(*var_id))
                .collect(),
            // return the __debug_expr value:
            vec![match &ret_stmt.kind {
                ast::StatementKind::Expression(_ret_expr) => ast::Statement {
                    kind: ast::StatementKind::Expression(ast::Expression {
                        kind: ast::ExpressionKind::Variable(ast::Path {
                            segments: vec![ident("__debug_expr", none_span())],
                            kind: PathKind::Plain,
                            span: none_span(),
                        }),
                        span: none_span(),
                    }),
                    span: none_span(),
                },
                _ => ast::Statement {
                    kind: ast::StatementKind::Expression(ast::Expression {
                        kind: ast::ExpressionKind::Literal(ast::Literal::Unit),
                        span: none_span(),
                    }),
                    span: none_span(),
                },
            }],
        ]
        .concat();
    }

    pub fn insert_symbols(&mut self, module: &mut ParsedModule) {
        if !self.enabled {
            return;
        }
        module.items.iter_mut().for_each(|item| {
            if let Item { kind: ItemKind::Function(f), .. } = item {
                self.walk_fn(&mut f.def);
            }
        });
        // this part absolutely must happen after ast traversal above
        // so that oracle functions don't get wrapped, resulting in infinite recursion:
        self.insert_state_set_oracle(module);
    }

    fn wrap_assign_var(&mut self, var_id: u32, expr: ast::Expression) -> ast::Statement {
        let span = expr.span;
        let kind = ast::ExpressionKind::Call(Box::new(ast::CallExpression {
            func: Box::new(ast::Expression {
                kind: ast::ExpressionKind::Variable(ast::Path {
                    segments: vec![ident("__debug_var_assign", span)],
                    kind: PathKind::Plain,
                    span,
                }),
                span,
            }),
            arguments: vec![uint_expr(var_id as u128, span), expr],
        }));
        ast::Statement { kind: ast::StatementKind::Semi(ast::Expression { kind, span }), span }
    }

    fn wrap_drop_var(&mut self, var_id: u32) -> ast::Statement {
        let kind = ast::ExpressionKind::Call(Box::new(ast::CallExpression {
            func: Box::new(ast::Expression {
                kind: ast::ExpressionKind::Variable(ast::Path {
                    segments: vec![ident("__debug_var_drop", none_span())],
                    kind: PathKind::Plain,
                    span: none_span(),
                }),
                span: none_span(),
            }),
            arguments: vec![uint_expr(var_id as u128, none_span())],
        }));
        ast::Statement {
            kind: ast::StatementKind::Semi(ast::Expression { kind, span: none_span() }),
            span: none_span(),
        }
    }

    fn wrap_assign_member(
        &mut self,
        var_id: u32,
        indexes: &[ast::Expression],
        expr: &ast::Expression,
    ) -> ast::Statement {
        let index_expr = ast::Expression {
<<<<<<< HEAD
            kind: ast::ExpressionKind::Literal(ast::Literal::Array(
                ast::ArrayLiteral::Standard(indexes.iter().rev().cloned().collect())
            )),
=======
            kind: ast::ExpressionKind::Literal(ast::Literal::Array(ast::ArrayLiteral::Standard(
                indexes.to_vec(),
            ))),
>>>>>>> d78e641a
            span: none_span(),
        };
        let kind = ast::ExpressionKind::Call(Box::new(ast::CallExpression {
            func: Box::new(ast::Expression {
                kind: ast::ExpressionKind::Variable(ast::Path {
                    segments: vec![ident("__debug_member_assign", none_span())],
                    kind: PathKind::Plain,
                    span: none_span(),
                }),
                span: none_span(),
            }),
            arguments: vec![uint_expr(var_id as u128, none_span()), index_expr, expr.clone()],
        }));
        ast::Statement {
            kind: ast::StatementKind::Semi(ast::Expression { kind, span: none_span() }),
            span: none_span(),
        }
    }

    fn wrap_let_statement(&mut self, let_stmt: &ast::LetStatement, span: &Span) -> ast::Statement {
        // rewrites let statements written like this:
        //   let (((a,b,c),D { d }),e,f) = x;
        //
        // into statements like this:
        //
        //   let (a,b,c,d,e,f,g) = {
        //     let (((a,b,c),D { d }),e,f) = x;
        //     wrap(1, a);
        //     wrap(2, b);
        //     ...
        //     wrap(6, f);
        //     (a,b,c,d,e,f,g)
        //   };

        // a.b.c[3].x[i*4+1].z

        let vars = pattern_vars(&let_stmt.pattern);
        let vars_pattern: Vec<ast::Pattern> = vars
            .iter()
            .map(|(id, is_mut)| {
                if *is_mut {
                    ast::Pattern::Mutable(
                        Box::new(ast::Pattern::Identifier(id.clone())),
                        none_span(),
                    )
                } else {
                    ast::Pattern::Identifier(id.clone())
                }
            })
            .collect();
        let vars_exprs: Vec<ast::Expression> = vars.iter().map(|(id, _)| id_expr(id)).collect();

        let mut block_stmts = vec![ast::Statement {
            kind: ast::StatementKind::Let(let_stmt.clone()),
            span: none_span(),
        }];
        block_stmts.extend(vars.iter().map(|(id, _)| {
            let var_id = self.insert_var(&id.0.contents);
            self.wrap_assign_var(var_id, id_expr(id))
        }));
        block_stmts.push(ast::Statement {
            kind: ast::StatementKind::Expression(ast::Expression {
                kind: ast::ExpressionKind::Tuple(vars_exprs),
                span: none_span(),
            }),
            span: none_span(),
        });

        ast::Statement {
            kind: ast::StatementKind::Let(ast::LetStatement {
                pattern: ast::Pattern::Tuple(vars_pattern, none_span()),
                r#type: ast::UnresolvedType::unspecified(),
                expression: ast::Expression {
                    kind: ast::ExpressionKind::Block(ast::BlockExpression(block_stmts)),
                    span: none_span(),
                },
            }),
            span: *span,
        }
    }

    fn wrap_assign_statement(
        &mut self,
        assign_stmt: &ast::AssignStatement,
        span: &Span,
    ) -> ast::Statement {
        // X = Y becomes:
        // X = {
        //   let __debug_expr = Y;
        //
        //   __debug_var_assign(17, __debug_expr);
        //   // or:
        //   __debug_member_assign_placeholder(17, indexes, field_names, __debug_expr);
        //
        //   __debug_expr
        // };

        let let_kind = ast::StatementKind::Let(ast::LetStatement {
            pattern: ast::Pattern::Identifier(ident("__debug_expr", none_span())),
            r#type: ast::UnresolvedType::unspecified(),
            expression: assign_stmt.expression.clone(),
        });
        let new_assign_stmt = match &assign_stmt.lvalue {
            ast::LValue::Ident(id) => {
                let var_id = self
                    .lookup_var(&id.0.contents)
                    .unwrap_or_else(|| panic!("var lookup failed for var_name={}", &id.0.contents));
                self.wrap_assign_var(var_id, id_expr(&ident("__debug_expr", none_span())))
            }
            ast::LValue::Dereference(_lv) => {
                // TODO
                unimplemented![]
            }
            _ => {
                let mut indexes = vec![];
                let mut cursor = &assign_stmt.lvalue;
                let var_id;
                loop {
                    match cursor {
                        ast::LValue::Ident(id) => {
                            var_id = self.lookup_var(&id.0.contents).unwrap_or_else(|| {
                                panic!("var lookup failed for var_name={}", &id.0.contents)
                            });
                            break;
                        }
                        ast::LValue::MemberAccess { object, field_name } => {
                            cursor = object;
                            let field_name_id = self.insert_field_name(&field_name.0.contents);
                            indexes.push(sint_expr(-(field_name_id as i128)));
                        }
                        ast::LValue::Index { index, array } => {
                            cursor = array;
                            indexes.push(index.clone());
                        }
                        ast::LValue::Dereference(_ref) => {
                            unimplemented![]
                        }
                    }
                }
                self.wrap_assign_member(
                    var_id,
                    &indexes,
                    &id_expr(&ident("__debug_expr", none_span())),
                )
            }
        };
        let ret_kind = ast::StatementKind::Expression(id_expr(&ident("__debug_expr", none_span())));

        ast::Statement {
            kind: ast::StatementKind::Assign(ast::AssignStatement {
                lvalue: assign_stmt.lvalue.clone(),
                expression: ast::Expression {
                    kind: ast::ExpressionKind::Block(ast::BlockExpression(vec![
                        ast::Statement { kind: let_kind, span: none_span() },
                        new_assign_stmt,
                        ast::Statement { kind: ret_kind, span: none_span() },
                    ])),
                    span: none_span(),
                },
            }),
            span: *span,
        }
    }

    fn walk_expr(&mut self, expr: &mut ast::Expression) {
        match &mut expr.kind {
            ast::ExpressionKind::Block(ast::BlockExpression(ref mut statements)) => {
                self.scope.push(HashMap::default());
                self.walk_scope(statements);
            }
            ast::ExpressionKind::Prefix(prefix_expr) => {
                self.walk_expr(&mut prefix_expr.rhs);
            }
            ast::ExpressionKind::Index(index_expr) => {
                self.walk_expr(&mut index_expr.collection);
                self.walk_expr(&mut index_expr.index);
            }
            ast::ExpressionKind::Call(call_expr) => {
                // TODO: push a stack frame or something here?
                self.walk_expr(&mut call_expr.func);
                call_expr.arguments.iter_mut().for_each(|ref mut expr| {
                    self.walk_expr(expr);
                });
            }
            ast::ExpressionKind::MethodCall(mc_expr) => {
                // TODO: also push a stack frame here
                self.walk_expr(&mut mc_expr.object);
                mc_expr.arguments.iter_mut().for_each(|ref mut expr| {
                    self.walk_expr(expr);
                });
            }
            ast::ExpressionKind::Constructor(c_expr) => {
                c_expr.fields.iter_mut().for_each(|(_id, ref mut expr)| {
                    self.walk_expr(expr);
                });
            }
            ast::ExpressionKind::MemberAccess(ma_expr) => {
                self.walk_expr(&mut ma_expr.lhs);
            }
            ast::ExpressionKind::Cast(cast_expr) => {
                self.walk_expr(&mut cast_expr.lhs);
            }
            ast::ExpressionKind::Infix(infix_expr) => {
                self.walk_expr(&mut infix_expr.lhs);
                self.walk_expr(&mut infix_expr.rhs);
            }
            ast::ExpressionKind::If(if_expr) => {
                self.walk_expr(&mut if_expr.condition);
                self.walk_expr(&mut if_expr.consequence);
                if let Some(ref mut alt) = if_expr.alternative {
                    self.walk_expr(alt);
                }
            }
            ast::ExpressionKind::Tuple(exprs) => {
                exprs.iter_mut().for_each(|ref mut expr| {
                    self.walk_expr(expr);
                });
            }
            ast::ExpressionKind::Lambda(lambda) => {
                self.walk_expr(&mut lambda.body);
            }
            ast::ExpressionKind::Parenthesized(expr) => {
                self.walk_expr(expr);
            }
            _ => {}
        }
    }

    fn walk_for(&mut self, for_stmt: &mut ast::ForLoopStatement) {
        let var_name = &for_stmt.identifier.0.contents;
        let var_id = self.insert_var(var_name);

        let set_stmt = self.wrap_assign_var(var_id, id_expr(&for_stmt.identifier));
        let drop_stmt = self.wrap_drop_var(var_id);

        self.walk_expr(&mut for_stmt.block);
        for_stmt.block = ast::Expression {
            kind: ast::ExpressionKind::Block(ast::BlockExpression(vec![
                set_stmt,
                ast::Statement {
                    kind: ast::StatementKind::Semi(for_stmt.block.clone()),
                    span: none_span(),
                },
                drop_stmt,
            ])),
            span: none_span(),
        };
    }

    fn walk_statement(&mut self, stmt: &mut ast::Statement) {
        match &mut stmt.kind {
            ast::StatementKind::Let(let_stmt) => {
                *stmt = self.wrap_let_statement(let_stmt, &stmt.span);
            }
            ast::StatementKind::Assign(assign_stmt) => {
                *stmt = self.wrap_assign_statement(assign_stmt, &stmt.span);
            }
            ast::StatementKind::Expression(expr) => {
                self.walk_expr(expr);
            }
            ast::StatementKind::Semi(expr) => {
                self.walk_expr(expr);
            }
            ast::StatementKind::For(ref mut for_stmt) => {
                self.walk_for(for_stmt);
            }
            _ => {} // Constrain, Error
        }
    }

    fn insert_state_set_oracle(&self, module: &mut ParsedModule) {
        let (program, errors) = parse_program(
            r#"
            use dep::__debug::{
                __debug_var_assign,
                __debug_var_drop,
                __debug_member_assign,
                __debug_dereference_assign,
            };"#,
        );
        if !errors.is_empty() {
            panic!("errors parsing internal oracle definitions: {errors:?}")
        }
        module.items.extend(program.items);
    }
}

pub const DEBUG_PROLOGUE_CONTENTS: &str = r#"
    #[oracle(__debug_var_assign)]
    unconstrained fn __debug_var_assign_oracle<T>(_var_id: u32, _value: T) {}
    unconstrained fn __debug_var_assign_inner<T>(var_id: u32, value: T) {
        __debug_var_assign_oracle(var_id, value);
    }
    pub fn __debug_var_assign<T>(var_id: u32, value: T) {
        __debug_var_assign_inner(var_id, value);
    }

    #[oracle(__debug_var_drop)]
    unconstrained fn __debug_var_drop_oracle<T>(_var_id: u32) {}
    unconstrained fn __debug_var_drop_inner<T>(var_id: u32) {
        __debug_var_drop_oracle(var_id);
    }
    pub fn __debug_var_drop<T>(var_id: u32) {
        __debug_var_drop_inner(var_id);
    }

    #[oracle(__debug_member_assign)]
    unconstrained fn __debug_member_assign_oracle<T>(
        _var_id: u32, _value: T, _indexes_len: Field,
        _v0: Field, _v1: Field, _v2: Field, _v3: Field, _v4: Field, _v5: Field, _v6: Field, _v7: Field,
    ) {}
    unconstrained fn __debug_member_assign_inner<T>(
        var_id: u32, value: T, indexes_len: Field,
        v0: Field, v1: Field, v2: Field, v3: Field, v4: Field, v5: Field, v6: Field, v7: Field,
    ) {
        __debug_member_assign_oracle(var_id, value, indexes_len, v0, v1, v2, v3, v4, v5, v6, v7);
    }
    pub fn __debug_member_assign<T>(var_id: u32, indexes: [Field], value: T) {
        let v0 = if indexes.len() as u32 >= 1 { indexes[0] } else { 0 };
        let v1 = if indexes.len() as u32 >= 2 { indexes[1] } else { 0 };
        let v2 = if indexes.len() as u32 >= 3 { indexes[2] } else { 0 };
        let v3 = if indexes.len() as u32 >= 4 { indexes[3] } else { 0 };
        let v4 = if indexes.len() as u32 >= 5 { indexes[4] } else { 0 };
        let v5 = if indexes.len() as u32 >= 6 { indexes[5] } else { 0 };
        let v6 = if indexes.len() as u32 >= 7 { indexes[6] } else { 0 };
        let v7 = if indexes.len() as u32 >= 8 { indexes[7] } else { 0 };
        __debug_member_assign_inner(var_id, value, indexes.len(), v0, v1, v2, v3, v4, v5, v6, v7);
    }

    #[oracle(__debug_dereference_assign)]
    unconstrained fn __debug_dereference_assign_oracle<T>(_var_id: u32, _value: T) {}
    unconstrained fn __debug_dereference_assign_inner<T>(var_id: u32, value: T) {
        __debug_dereference_assign_oracle(var_id, value);
    }
    pub fn __debug_dereference_assign<T>(var_id: u32, value: T) {
        __debug_dereference_assign_inner(var_id, value);
    }
"#;

fn pattern_vars(pattern: &ast::Pattern) -> Vec<(ast::Ident, bool)> {
    let mut vars = vec![];
    let mut stack = VecDeque::from([(pattern, false)]);
    while stack.front().is_some() {
        let (pattern, is_mut) = stack.pop_front().unwrap();
        match pattern {
            ast::Pattern::Identifier(id) => {
                vars.push((id.clone(), is_mut));
            }
            ast::Pattern::Mutable(pattern, _) => {
                stack.push_back((pattern, true));
            }
            ast::Pattern::Tuple(patterns, _) => {
                stack.extend(patterns.iter().map(|pattern| (pattern, false)));
            }
            ast::Pattern::Struct(_, pids, _) => {
                stack.extend(pids.iter().map(|(_, pattern)| (pattern, is_mut)));
                vars.extend(pids.iter().map(|(id, _)| (id.clone(), false)));
            }
        }
    }
    vars
}

fn ident(s: &str, span: Span) -> ast::Ident {
    ast::Ident(Spanned::from(span, s.to_string()))
}

fn id_expr(id: &ast::Ident) -> ast::Expression {
    ast::Expression {
        kind: ast::ExpressionKind::Variable(Path {
            segments: vec![id.clone()],
            kind: PathKind::Plain,
            span: id.span(),
        }),
        span: id.span(),
    }
}

fn uint_expr(x: u128, span: Span) -> ast::Expression {
    ast::Expression {
        kind: ast::ExpressionKind::Literal(ast::Literal::Integer(x.into(), false)),
        span,
    }
}

fn sint_expr(x: i128) -> ast::Expression {
    ast::Expression {
        kind: ast::ExpressionKind::Literal(ast::Literal::Integer(x.into(), x < 0)),
        span: none_span(),
    }
}

fn none_span() -> Span {
    Span::build_from_str("")
}<|MERGE_RESOLUTION|>--- conflicted
+++ resolved
@@ -195,15 +195,9 @@
         expr: &ast::Expression,
     ) -> ast::Statement {
         let index_expr = ast::Expression {
-<<<<<<< HEAD
-            kind: ast::ExpressionKind::Literal(ast::Literal::Array(
-                ast::ArrayLiteral::Standard(indexes.iter().rev().cloned().collect())
-            )),
-=======
             kind: ast::ExpressionKind::Literal(ast::Literal::Array(ast::ArrayLiteral::Standard(
-                indexes.to_vec(),
+                indexes.iter().rev().cloned().collect()
             ))),
->>>>>>> d78e641a
             span: none_span(),
         };
         let kind = ast::ExpressionKind::Call(Box::new(ast::CallExpression {
