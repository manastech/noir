--- conflicted
+++ resolved
@@ -24,15 +24,8 @@
         self.variables.insert(var_id, (var_name.to_string(), type_id));
     }
 
-<<<<<<< HEAD
-    pub fn get_type(&self, var_id: u32) -> Option<&PrintableType> {
-        self.id_to_type.get(&var_id)
-=======
     pub fn get_type<'a>(&'a self, var_id: u32) -> Option<&'a PrintableType> {
-        self.variables.get(&var_id).and_then(|(_,type_id)| {
-            self.id_to_type.get(&type_id)
-        })
->>>>>>> 488a5bb6
+        self.variables.get(&var_id).and_then(|(_, type_id)| self.id_to_type.get(&type_id))
     }
 }
 
