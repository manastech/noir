--- conflicted
+++ resolved
@@ -109,21 +109,14 @@
     }
 
     let functions = vecmap(monomorphizer.finished_functions, |(_, f)| f);
-<<<<<<< HEAD
-    let FuncMeta { return_distinctness, .. } = interner.function_meta(&main);
-=======
     let FuncMeta { return_distinctness, return_visibility, .. } = interner.function_meta(&main);
->>>>>>> 46632a8c
     Program::new(
         functions,
         function_sig,
         return_distinctness,
         monomorphizer.return_location,
-<<<<<<< HEAD
         monomorphizer.debug_types.into(),
-=======
         return_visibility,
->>>>>>> 46632a8c
     )
 }
 
@@ -899,12 +892,11 @@
         let original_func = Box::new(self.expr(call.func));
         let mut arguments = vecmap(&call.arguments, |id| self.expr(*id));
         let hir_arguments = vecmap(&call.arguments, |id| self.interner.expression(id));
-<<<<<<< HEAD
         if let (ast::Expression::Ident(ast::Ident { name, .. }), 2) =
             (original_func.as_ref(), arguments.len())
         {
             if let (
-                HirExpression::Literal(HirLiteral::Integer(fe_var_id)),
+                HirExpression::Literal(HirLiteral::Integer(fe_var_id, _)),
                 HirExpression::Ident(HirIdent { id, .. }),
                 true,
             ) = (&hir_arguments[0], &hir_arguments[1], name == "__debug_var_assign")
@@ -916,10 +908,11 @@
                     self.debug_types.insert_var(var_id, &var_def.name, var_type);
                 }
             } else if let (
-                HirExpression::Literal(HirLiteral::Integer(fe_var_id)),
+                HirExpression::Literal(HirLiteral::Integer(fe_var_id, _)),
                 HirExpression::Ident(HirIdent { id, .. }),
                 true,
-            ) = (&hir_arguments[0], &hir_arguments[1], name == "__debug_member_assign_placeholder")
+            ) =
+                (&hir_arguments[0], &hir_arguments[1], name == "__debug_member_assign_placeholder")
             {
                 let var_def = self.interner.definition(*id);
                 let var_type = self.interner.id_type(call.arguments[1]);
@@ -930,8 +923,6 @@
             }
         }
         let func: Box<ast::Expression>;
-=======
->>>>>>> 46632a8c
         let return_type = self.interner.id_type(id);
         let return_type = self.convert_type(&return_type);
 
