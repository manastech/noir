//! Coming after type checking, monomorphization is the last pass in Noir's frontend.
//! It accepts the type checked HIR as input and produces a monomorphized AST as output.
//! This file implements the pass itself, while the AST is defined in the ast module.
//!
//! Unlike the HIR, which is stored within the NodeInterner, the monomorphized AST is
//! self-contained and does not need an external context struct. As a result, the NodeInterner
//! can be safely discarded after monomorphization.
//!
//! The entry point to this pass is the `monomorphize` function which, starting from a given
//! function, will monomorphize the entire reachable program.
use acvm::FieldElement;
use iter_extended::{btree_map, vecmap};
use noirc_errors::Location;
use noirc_printable_type::PrintableType;
use std::{
    collections::{BTreeMap, HashMap, VecDeque},
    unreachable,
};

use crate::{
    hir_def::{
        expr::*,
        function::{FunctionSignature, Parameters},
        stmt::{HirAssignStatement, HirLValue, HirLetStatement, HirPattern, HirStatement},
        types,
    },
    node_interner::{self, DefinitionKind, NodeInterner, StmtId, TraitImplKind, TraitMethodId},
    token::FunctionAttribute,
    ContractFunctionType, FunctionKind, Type, TypeBinding, TypeBindings, TypeVariable,
    TypeVariableId, TypeVariableKind, UnaryOp, Visibility,
};

use self::ast::{Definition, FuncId, Function, LocalId, Program};
use self::debug_types::DebugTypes;

pub mod ast;
pub mod debug_types;
pub mod printer;

struct LambdaContext {
    env_ident: ast::Ident,
    captures: Vec<HirCapturedVar>,
}

const DEBUG_MEMBER_ASSIGN_PREFIX: &str = "__debug_member_assign_";

/// The context struct for the monomorphization pass.
///
/// This struct holds the FIFO queue of functions to monomorphize, which is added to
/// whenever a new (function, type) combination is encountered.
struct Monomorphizer<'interner> {
    /// Globals are keyed by their unique ID and expected type so that we can monomorphize
    /// a new version of the global for each type. Note that 'global' here means 'globally
    /// visible' and thus includes both functions and global variables.
    ///
    /// Using nested HashMaps here lets us avoid cloning HirTypes when calling .get()
    globals: HashMap<node_interner::FuncId, HashMap<HirType, FuncId>>,

    /// Unlike globals, locals are only keyed by their unique ID because they are never
    /// duplicated during monomorphization. Doing so would allow them to be used polymorphically
    /// but would also cause them to be re-evaluated which is a performance trap that would
    /// confuse users.
    locals: HashMap<node_interner::DefinitionId, LocalId>,

    /// Queue of functions to monomorphize next each item in the queue is a tuple of:
    /// (old_id, new_monomorphized_id, any type bindings to apply, the trait method if old_id is from a trait impl)
    queue: VecDeque<(node_interner::FuncId, FuncId, TypeBindings, Option<TraitMethodId>)>,

    /// When a function finishes being monomorphized, the monomorphized ast::Function is
    /// stored here along with its FuncId.
    finished_functions: BTreeMap<FuncId, Function>,

    /// Used to reference existing definitions in the HIR
    interner: &'interner mut NodeInterner,

    lambda_envs_stack: Vec<LambdaContext>,

    next_local_id: u32,
    next_function_id: u32,

    is_range_loop: bool,

    return_location: Option<Location>,

    debug_types: DebugTypes,
    debug_field_names: HashMap<u32, String>,
}

type HirType = crate::Type;

/// Starting from the given `main` function, monomorphize the entire program,
/// replacing all references to type variables and NamedGenerics with concrete
/// types, duplicating definitions as necessary to do so.
///
/// Instead of iterating over every function, this pass starts with the main function
/// and monomorphizes every function reachable from it via function calls and references.
/// Thus, if a function is not used in the program, it will not be monomorphized.
///
/// Note that there is no requirement on the `main` function that can be passed into
/// this function. Typically, this is the function named "main" in the source project,
/// but it can also be, for example, an arbitrary test function for running `nargo test`.
<<<<<<< HEAD
pub fn monomorphize(main: node_interner::FuncId, interner: &mut NodeInterner) -> Program {
    monomorphize_option_debug(main, interner, None)
}

pub fn monomorphize_debug(
    main: node_interner::FuncId,
    interner: &mut NodeInterner,
    field_names: &HashMap<u32, String>,
) -> Program {
    monomorphize_option_debug(main, interner, Some(field_names))
}

fn monomorphize_option_debug(
    main: node_interner::FuncId,
    interner: &mut NodeInterner,
    option_field_names: Option<&HashMap<u32, String>>,
) -> Program {
=======
#[tracing::instrument(level = "trace", skip(main, interner))]
pub fn monomorphize(main: node_interner::FuncId, interner: &NodeInterner) -> Program {
>>>>>>> 1c9659ca
    let mut monomorphizer = Monomorphizer::new(interner);
    let function_sig = if let Some(field_names) = option_field_names {
        monomorphizer.compile_main_debug(main, field_names)
    } else {
        monomorphizer.compile_main(main)
    };

    while !monomorphizer.queue.is_empty() {
        let (next_fn_id, new_id, bindings, trait_method) = monomorphizer.queue.pop_front().unwrap();
        monomorphizer.locals.clear();

        perform_instantiation_bindings(&bindings);
        let impl_bindings = monomorphizer.perform_impl_bindings(trait_method, next_fn_id);
        monomorphizer.function(next_fn_id, new_id);
        undo_instantiation_bindings(impl_bindings);
        undo_instantiation_bindings(bindings);
    }

    let functions = vecmap(monomorphizer.finished_functions, |(_, f)| f);
<<<<<<< HEAD
    let FuncMeta { return_distinctness, return_visibility, .. } =
        monomorphizer.interner.function_meta(&main);
=======
    let meta = interner.function_meta(&main);

>>>>>>> 1c9659ca
    Program::new(
        functions,
        function_sig,
        meta.return_distinctness,
        monomorphizer.return_location,
<<<<<<< HEAD
        monomorphizer.debug_types.into(),
        return_visibility,
=======
        meta.return_visibility,
>>>>>>> 1c9659ca
    )
}

impl<'interner> Monomorphizer<'interner> {
    fn new(interner: &'interner mut NodeInterner) -> Self {
        Monomorphizer {
            globals: HashMap::new(),
            locals: HashMap::new(),
            queue: VecDeque::new(),
            finished_functions: BTreeMap::new(),
            next_local_id: 0,
            next_function_id: 0,
            interner,
            lambda_envs_stack: Vec::new(),
            is_range_loop: false,
            return_location: None,
            debug_types: DebugTypes::default(),
            debug_field_names: HashMap::default(),
        }
    }

    fn next_local_id(&mut self) -> LocalId {
        let id = self.next_local_id;
        self.next_local_id += 1;
        LocalId(id)
    }

    fn next_function_id(&mut self) -> ast::FuncId {
        let id = self.next_function_id;
        self.next_function_id += 1;
        ast::FuncId(id)
    }

    fn lookup_local(&mut self, id: node_interner::DefinitionId) -> Option<Definition> {
        self.locals.get(&id).copied().map(Definition::Local)
    }

    fn lookup_function(
        &mut self,
        id: node_interner::FuncId,
        expr_id: node_interner::ExprId,
        typ: &HirType,
        trait_method: Option<TraitMethodId>,
    ) -> Definition {
        let typ = typ.follow_bindings();
        match self.globals.get(&id).and_then(|inner_map| inner_map.get(&typ)) {
            Some(id) => Definition::Function(*id),
            None => {
                // Function has not been monomorphized yet
                let attributes = self.interner.function_attributes(&id);
                match self.interner.function_meta(&id).kind {
                    FunctionKind::LowLevel => {
                        let attribute = attributes.function.clone().expect("all low level functions must contain a function attribute which contains the opcode which it links to");
                        let opcode = attribute.foreign().expect(
                            "ice: function marked as foreign, but attribute kind does not match this",
                        );
                        Definition::LowLevel(opcode)
                    }
                    FunctionKind::Builtin => {
                        let attribute = attributes.function.clone().expect("all low level functions must contain a function  attribute which contains the opcode which it links to");
                        let opcode = attribute.builtin().expect(
                            "ice: function marked as builtin, but attribute kind does not match this",
                        );
                        Definition::Builtin(opcode)
                    }
                    FunctionKind::Normal => {
                        let id = self.queue_function(id, expr_id, typ, trait_method);
                        Definition::Function(id)
                    }
                    FunctionKind::Oracle => {
                        let attr = attributes
                            .function
                            .clone()
                            .expect("Oracle function must have an oracle attribute");

                        match attr {
                            FunctionAttribute::Oracle(name) => Definition::Oracle(name),
                            _ => unreachable!("Oracle function must have an oracle attribute"),
                        }
                    }
                }
            }
        }
    }

    fn define_local(&mut self, id: node_interner::DefinitionId, new_id: LocalId) {
        self.locals.insert(id, new_id);
    }

    /// Prerequisite: typ = typ.follow_bindings()
    fn define_global(&mut self, id: node_interner::FuncId, typ: HirType, new_id: FuncId) {
        self.globals.entry(id).or_default().insert(typ, new_id);
    }

    fn compile_main(&mut self, main_id: node_interner::FuncId) -> FunctionSignature {
        let new_main_id = self.next_function_id();
        assert_eq!(new_main_id, Program::main_id());
        self.function(main_id, new_main_id);
        self.return_location =
            self.interner.function(&main_id).block(self.interner).statements().last().and_then(
                |x| match self.interner.statement(x) {
                    HirStatement::Expression(id) => Some(self.interner.id_location(id)),
                    _ => None,
                },
            );
        let main_meta = self.interner.function_meta(&main_id);
        main_meta.function_signature()
    }

    fn compile_main_debug(
        &mut self,
        main_id: node_interner::FuncId,
        field_names: &HashMap<u32, String>,
    ) -> FunctionSignature {
        self.debug_field_names = field_names.clone();
        self.compile_main(main_id)
    }

    fn function(&mut self, f: node_interner::FuncId, id: FuncId) {
        if let Some((self_type, trait_id)) = self.interner.get_function_trait(&f) {
            let the_trait = self.interner.get_trait(trait_id);
            the_trait.self_type_typevar.force_bind(self_type);
        }

        let (meta_parameters, unconstrained, body_expr_id, name, return_type) = {
            let meta = self.interner.function_meta(&f).clone();
            let modifiers = self.interner.function_modifiers(&f).clone();
            let name = self.interner.function_name(&f).to_string();

<<<<<<< HEAD
            let body_expr_id = *self.interner.function(&f).as_expr();
            let body_return_type = self.interner.id_type(body_expr_id);
            let return_type = self.convert_type(match meta.return_type() {
                Type::TraitAsType(_, _) => &body_return_type,
                _ => meta.return_type(),
            });
            let unconstrained = modifiers.is_unconstrained
                || matches!(modifiers.contract_function_type, Some(ContractFunctionType::Open));
            (meta.parameters, unconstrained, body_expr_id, name, return_type)
        };
=======
        let parameters = self.parameters(&meta.parameters);

        let body = self.expr(body_expr_id);
        let unconstrained = modifiers.is_unconstrained
            || matches!(modifiers.contract_function_type, Some(ContractFunctionType::Open));
>>>>>>> 1c9659ca

        let function = {
            let parameters = self.parameters(meta_parameters).clone();
            let body = self.expr(body_expr_id).clone();
            ast::Function { id, name, parameters, body, return_type, unconstrained }
        };
        self.push_function(id, function);
    }

    fn push_function(&mut self, id: FuncId, function: ast::Function) {
        let existing = self.finished_functions.insert(id, function);
        assert!(existing.is_none());
    }

    /// Monomorphize each parameter, expanding tuple/struct patterns into multiple parameters
    /// and binding any generic types found.
    fn parameters(&mut self, params: &Parameters) -> Vec<(ast::LocalId, bool, String, ast::Type)> {
        let mut new_params = Vec::with_capacity(params.len());
        for (parameter, typ, _) in &params.0 {
            self.parameter(parameter, typ, &mut new_params);
        }
        new_params
    }

    fn parameter(
        &mut self,
        param: &HirPattern,
        typ: &HirType,
        new_params: &mut Vec<(ast::LocalId, bool, String, ast::Type)>,
    ) {
        match param {
            HirPattern::Identifier(ident) => {
                let new_id = self.next_local_id();
                let definition = self.interner.definition(ident.id);
                let name = definition.name.clone();
                new_params.push((new_id, definition.mutable, name, self.convert_type(typ)));
                self.define_local(ident.id, new_id);
            }
            HirPattern::Mutable(pattern, _) => self.parameter(pattern, typ, new_params),
            HirPattern::Tuple(fields, _) => {
                let tuple_field_types = unwrap_tuple_type(typ);

                for (field, typ) in fields.iter().zip(tuple_field_types) {
                    self.parameter(field, &typ, new_params);
                }
            }
            HirPattern::Struct(_, fields, _) => {
                let struct_field_types = unwrap_struct_type(typ);
                assert_eq!(struct_field_types.len(), fields.len());

                let mut fields =
                    btree_map(fields, |(name, field)| (name.0.contents.clone(), field));

                // Iterate over `struct_field_types` since `unwrap_struct_type` will always
                // return the fields in the order defined by the struct type.
                for (field_name, field_type) in struct_field_types {
                    let field = fields.remove(&field_name).unwrap_or_else(|| {
                        unreachable!("Expected a field named '{field_name}' in the struct pattern")
                    });

                    self.parameter(field, &field_type, new_params);
                }
            }
        }
    }

    fn expr(&mut self, expr: node_interner::ExprId) -> ast::Expression {
        use ast::Expression::Literal;
        use ast::Literal::*;

        match self.interner.expression(&expr) {
            HirExpression::Ident(ident) => self.ident(ident, expr),
            HirExpression::Literal(HirLiteral::Str(contents)) => Literal(Str(contents)),
            HirExpression::Literal(HirLiteral::FmtStr(contents, idents)) => {
                let fields = vecmap(idents, |ident| self.expr(ident));
                Literal(FmtStr(
                    contents,
                    fields.len() as u64,
                    Box::new(ast::Expression::Tuple(fields)),
                ))
            }
            HirExpression::Literal(HirLiteral::Bool(value)) => Literal(Bool(value)),
            HirExpression::Literal(HirLiteral::Integer(value, sign)) => {
                if sign {
                    let typ = self.convert_type(&self.interner.id_type(expr));
                    let location = self.interner.id_location(expr);
                    match typ {
                        ast::Type::Field => Literal(Integer(-value, typ, location)),
                        ast::Type::Integer(_, bit_size) => {
                            let base = 1_u128 << bit_size;
                            Literal(Integer(FieldElement::from(base) - value, typ, location))
                        }
                        _ => unreachable!("Integer literal must be numeric"),
                    }
                } else {
                    let typ = self.convert_type(&self.interner.id_type(expr));
                    let location = self.interner.id_location(expr);
                    Literal(Integer(value, typ, location))
                }
            }
            HirExpression::Literal(HirLiteral::Array(array)) => match array {
                HirArrayLiteral::Standard(array) => self.standard_array(expr, array),
                HirArrayLiteral::Repeated { repeated_element, length } => {
                    self.repeated_array(expr, repeated_element, length)
                }
            },
            HirExpression::Literal(HirLiteral::Unit) => ast::Expression::Block(vec![]),
            HirExpression::Block(block) => self.block(block.0),

            HirExpression::Prefix(prefix) => {
                let location = self.interner.expr_location(&expr);
                ast::Expression::Unary(ast::Unary {
                    operator: prefix.operator,
                    rhs: Box::new(self.expr(prefix.rhs)),
                    result_type: self.convert_type(&self.interner.id_type(expr)),
                    location,
                })
            }

            HirExpression::Infix(infix) => {
                let lhs = self.expr(infix.lhs);
                let rhs = self.expr(infix.rhs);
                let operator = infix.operator.kind;
                let location = self.interner.expr_location(&expr);

                if self.interner.get_selected_impl_for_expression(expr).is_some() {
                    // If an impl was selected for this infix operator, replace it
                    // with a method call to the appropriate trait impl method.
                    let lhs_type = self.interner.id_type(infix.lhs);
                    let args = vec![lhs_type.clone(), lhs_type];

                    // If this is a comparison operator, the result is a boolean but
                    // the actual method call returns an Ordering
                    use crate::BinaryOpKind::*;
                    let ret = if matches!(operator, Less | LessEqual | Greater | GreaterEqual) {
                        self.interner.ordering_type()
                    } else {
                        self.interner.id_type(expr)
                    };

                    let env = Box::new(Type::Unit);
                    let function_type = Type::Function(args, Box::new(ret.clone()), env);

                    let method = infix.trait_method_id;
                    let func = self.resolve_trait_method_reference(expr, function_type, method);
                    self.create_operator_impl_call(func, lhs, infix.operator, rhs, ret, location)
                } else {
                    let lhs = Box::new(lhs);
                    let rhs = Box::new(rhs);
                    ast::Expression::Binary(ast::Binary { lhs, rhs, operator, location })
                }
            }

            HirExpression::Index(index) => self.index(expr, index),

            HirExpression::MemberAccess(access) => {
                let field_index = self.interner.get_field_index(expr);
                let expr = Box::new(self.expr(access.lhs));
                ast::Expression::ExtractTupleField(expr, field_index)
            }

            HirExpression::Call(call) => self.function_call(call, expr),

            HirExpression::Cast(cast) => ast::Expression::Cast(ast::Cast {
                lhs: Box::new(self.expr(cast.lhs)),
                r#type: self.convert_type(&cast.r#type),
                location: self.interner.expr_location(&expr),
            }),

            HirExpression::If(if_expr) => {
                let cond = self.expr(if_expr.condition);
                let then = self.expr(if_expr.consequence);
                let else_ = if_expr.alternative.map(|alt| Box::new(self.expr(alt)));
                ast::Expression::If(ast::If {
                    condition: Box::new(cond),
                    consequence: Box::new(then),
                    alternative: else_,
                    typ: self.convert_type(&self.interner.id_type(expr)),
                })
            }

            HirExpression::Tuple(fields) => {
                let fields = vecmap(fields, |id| self.expr(id));
                ast::Expression::Tuple(fields)
            }
            HirExpression::Constructor(constructor) => self.constructor(constructor, expr),

            HirExpression::Lambda(lambda) => self.lambda(lambda, expr),

            HirExpression::TraitMethodReference(method) => {
                let function_type = self.interner.id_type(expr);
                self.resolve_trait_method_reference(expr, function_type, method)
            }

            HirExpression::MethodCall(hir_method_call) => {
                unreachable!("Encountered HirExpression::MethodCall during monomorphization {hir_method_call:?}")
            }
            HirExpression::Error => unreachable!("Encountered Error node during monomorphization"),
        }
    }

    fn standard_array(
        &mut self,
        array: node_interner::ExprId,
        array_elements: Vec<node_interner::ExprId>,
    ) -> ast::Expression {
        let typ = self.convert_type(&self.interner.id_type(array));
        let contents = vecmap(array_elements, |id| self.expr(id));
        ast::Expression::Literal(ast::Literal::Array(ast::ArrayLiteral { contents, typ }))
    }

    fn repeated_array(
        &mut self,
        array: node_interner::ExprId,
        repeated_element: node_interner::ExprId,
        length: HirType,
    ) -> ast::Expression {
        let typ = self.convert_type(&self.interner.id_type(array));

        let length = length
            .evaluate_to_u64()
            .expect("Length of array is unknown when evaluating numeric generic");

        let contents = vecmap(0..length, |_| self.expr(repeated_element));
        ast::Expression::Literal(ast::Literal::Array(ast::ArrayLiteral { contents, typ }))
    }

    fn index(&mut self, id: node_interner::ExprId, index: HirIndexExpression) -> ast::Expression {
        let element_type = self.convert_type(&self.interner.id_type(id));

        let collection = Box::new(self.expr(index.collection));
        let index = Box::new(self.expr(index.index));
        let location = self.interner.expr_location(&id);
        ast::Expression::Index(ast::Index { collection, index, element_type, location })
    }

    fn statement(&mut self, id: StmtId) -> ast::Expression {
        match self.interner.statement(&id) {
            HirStatement::Let(let_statement) => self.let_statement(let_statement),
            HirStatement::Constrain(constrain) => {
                let expr = self.expr(constrain.0);
                let location = self.interner.expr_location(&constrain.0);
                ast::Expression::Constrain(Box::new(expr), location, constrain.2)
            }
            HirStatement::Assign(assign) => self.assign(assign),
            HirStatement::For(for_loop) => {
                self.is_range_loop = true;
                let start = self.expr(for_loop.start_range);
                let end = self.expr(for_loop.end_range);
                self.is_range_loop = false;
                let index_variable = self.next_local_id();
                self.define_local(for_loop.identifier.id, index_variable);

                let block = Box::new(self.expr(for_loop.block));

                ast::Expression::For(ast::For {
                    index_variable,
                    index_name: self.interner.definition_name(for_loop.identifier.id).to_owned(),
                    index_type: self.convert_type(&self.interner.id_type(for_loop.start_range)),
                    start_range: Box::new(start),
                    end_range: Box::new(end),
                    start_range_location: self.interner.expr_location(&for_loop.start_range),
                    end_range_location: self.interner.expr_location(&for_loop.end_range),
                    block,
                })
            }
            HirStatement::Expression(expr) => self.expr(expr),
            HirStatement::Semi(expr) => ast::Expression::Semi(Box::new(self.expr(expr))),
            HirStatement::Error => unreachable!(),
        }
    }

    fn let_statement(&mut self, let_statement: HirLetStatement) -> ast::Expression {
        let expr = self.expr(let_statement.expression);
        let expected_type = self.interner.id_type(let_statement.expression);
        self.unpack_pattern(let_statement.pattern, expr, &expected_type)
    }

    fn constructor(
        &mut self,
        constructor: HirConstructorExpression,
        id: node_interner::ExprId,
    ) -> ast::Expression {
        let typ = self.interner.id_type(id);
        let field_types = unwrap_struct_type(&typ);

        let field_type_map = btree_map(&field_types, |x| x.clone());

        // Create let bindings for each field value first to preserve evaluation order before
        // they are reordered and packed into the resulting tuple
        let mut field_vars = BTreeMap::new();
        let mut new_exprs = Vec::with_capacity(constructor.fields.len());

        for (field_name, expr_id) in constructor.fields {
            let new_id = self.next_local_id();
            let field_type = field_type_map.get(&field_name.0.contents).unwrap();
            let typ = self.convert_type(field_type);

            field_vars.insert(field_name.0.contents.clone(), (new_id, typ));
            let expression = Box::new(self.expr(expr_id));

            new_exprs.push(ast::Expression::Let(ast::Let {
                id: new_id,
                mutable: false,
                name: field_name.0.contents,
                expression,
            }));
        }

        // We must ensure the tuple created from the variables here matches the order
        // of the fields as defined in the type. To do this, we iterate over field_types,
        // rather than field_type_map which is a sorted BTreeMap.
        let field_idents = vecmap(field_types, |(name, _)| {
            let (id, typ) = field_vars.remove(&name).unwrap_or_else(|| {
                unreachable!("Expected field {name} to be present in constructor for {typ}")
            });

            let definition = Definition::Local(id);
            let mutable = false;
            ast::Expression::Ident(ast::Ident { definition, mutable, location: None, name, typ })
        });

        // Finally we can return the created Tuple from the new block
        new_exprs.push(ast::Expression::Tuple(field_idents));
        ast::Expression::Block(new_exprs)
    }

    fn block(&mut self, statement_ids: Vec<StmtId>) -> ast::Expression {
        ast::Expression::Block(vecmap(statement_ids, |id| self.statement(id)))
    }

    fn unpack_pattern(
        &mut self,
        pattern: HirPattern,
        value: ast::Expression,
        typ: &HirType,
    ) -> ast::Expression {
        match pattern {
            HirPattern::Identifier(ident) => {
                let new_id = self.next_local_id();
                self.define_local(ident.id, new_id);
                let definition = self.interner.definition(ident.id);

                ast::Expression::Let(ast::Let {
                    id: new_id,
                    mutable: definition.mutable,
                    name: definition.name.clone(),
                    expression: Box::new(value),
                })
            }
            HirPattern::Mutable(pattern, _) => self.unpack_pattern(*pattern, value, typ),
            HirPattern::Tuple(patterns, _) => {
                let fields = unwrap_tuple_type(typ);
                self.unpack_tuple_pattern(value, patterns.into_iter().zip(fields))
            }
            HirPattern::Struct(_, patterns, _) => {
                let fields = unwrap_struct_type(typ);
                assert_eq!(patterns.len(), fields.len());

                let mut patterns =
                    btree_map(patterns, |(name, pattern)| (name.0.contents, pattern));

                // We iterate through the type's fields to match the order defined in the struct type
                let patterns_iter = fields.into_iter().map(|(field_name, field_type)| {
                    let pattern = patterns.remove(&field_name).unwrap();
                    (pattern, field_type)
                });

                self.unpack_tuple_pattern(value, patterns_iter)
            }
        }
    }

    fn unpack_tuple_pattern(
        &mut self,
        value: ast::Expression,
        fields: impl Iterator<Item = (HirPattern, HirType)>,
    ) -> ast::Expression {
        let fresh_id = self.next_local_id();

        let mut definitions = vec![ast::Expression::Let(ast::Let {
            id: fresh_id,
            mutable: false,
            name: "_".into(),
            expression: Box::new(value),
        })];

        for (i, (field_pattern, field_type)) in fields.into_iter().enumerate() {
            let location = None;
            let mutable = false;
            let definition = Definition::Local(fresh_id);
            let name = i.to_string();
            let typ = self.convert_type(&field_type);

            let new_rhs =
                ast::Expression::Ident(ast::Ident { location, mutable, definition, name, typ });

            let new_rhs = ast::Expression::ExtractTupleField(Box::new(new_rhs), i);
            let new_expr = self.unpack_pattern(field_pattern, new_rhs, &field_type);
            definitions.push(new_expr);
        }

        ast::Expression::Block(definitions)
    }

    /// Find a captured variable in the innermost closure, and construct an expression
    fn lookup_captured_expr(&mut self, id: node_interner::DefinitionId) -> Option<ast::Expression> {
        let ctx = self.lambda_envs_stack.last()?;
        ctx.captures.iter().position(|capture| capture.ident.id == id).map(|index| {
            ast::Expression::ExtractTupleField(
                Box::new(ast::Expression::Ident(ctx.env_ident.clone())),
                index,
            )
        })
    }

    /// Find a captured variable in the innermost closure construct a LValue
    fn lookup_captured_lvalue(&mut self, id: node_interner::DefinitionId) -> Option<ast::LValue> {
        let ctx = self.lambda_envs_stack.last()?;
        ctx.captures.iter().position(|capture| capture.ident.id == id).map(|index| {
            ast::LValue::MemberAccess {
                object: Box::new(ast::LValue::Ident(ctx.env_ident.clone())),
                field_index: index,
            }
        })
    }

    /// A local (ie non-global) ident only
    fn local_ident(&mut self, ident: &HirIdent) -> Option<ast::Ident> {
        let definition = self.interner.definition(ident.id);
        let name = definition.name.clone();
        let mutable = definition.mutable;

        let definition = self.lookup_local(ident.id)?;
        let typ = self.convert_type(&self.interner.id_type(ident.id));

        Some(ast::Ident { location: Some(ident.location), mutable, definition, name, typ })
    }

    fn ident(&mut self, ident: HirIdent, expr_id: node_interner::ExprId) -> ast::Expression {
        let definition = self.interner.definition(ident.id);
        match &definition.kind {
            DefinitionKind::Function(func_id) => {
                let mutable = definition.mutable;
                let location = Some(ident.location);
                let name = definition.name.clone();
                let typ = self.interner.id_type(expr_id);
                let definition = self.lookup_function(*func_id, expr_id, &typ, None);
                let typ = self.convert_type(&typ);
                let ident = ast::Ident { location, mutable, definition, name, typ: typ.clone() };
                let ident_expression = ast::Expression::Ident(ident);
                if self.is_function_closure_type(&typ) {
                    ast::Expression::Tuple(vec![
                        ast::Expression::ExtractTupleField(
                            Box::new(ident_expression.clone()),
                            0usize,
                        ),
                        ast::Expression::ExtractTupleField(Box::new(ident_expression), 1usize),
                    ])
                } else {
                    ident_expression
                }
            }
            DefinitionKind::Global(expr_id) => self.expr(*expr_id),
            DefinitionKind::Local(_) => self.lookup_captured_expr(ident.id).unwrap_or_else(|| {
                let ident = self.local_ident(&ident).unwrap();
                ast::Expression::Ident(ident)
            }),
            DefinitionKind::GenericType(type_variable) => {
                let value = match &*type_variable.borrow() {
                    TypeBinding::Unbound(_) => {
                        unreachable!("Unbound type variable used in expression")
                    }
                    TypeBinding::Bound(binding) => binding.evaluate_to_u64().unwrap_or_else(|| {
                        panic!("Non-numeric type variable used in expression expecting a value")
                    }),
                };

                let value = FieldElement::from(value as u128);
                let location = self.interner.id_location(expr_id);
                ast::Expression::Literal(ast::Literal::Integer(value, ast::Type::Field, location))
            }
        }
    }

    /// Convert a non-tuple/struct type to a monomorphized type
    fn convert_type(&self, typ: &HirType) -> ast::Type {
        match typ {
            HirType::FieldElement => ast::Type::Field,
            HirType::Integer(sign, bits) => ast::Type::Integer(*sign, *bits),
            HirType::Bool => ast::Type::Bool,
            HirType::String(size) => ast::Type::String(size.evaluate_to_u64().unwrap_or(0)),
            HirType::FmtString(size, fields) => {
                let size = size.evaluate_to_u64().unwrap_or(0);
                let fields = Box::new(self.convert_type(fields.as_ref()));
                ast::Type::FmtString(size, fields)
            }
            HirType::Unit => ast::Type::Unit,
            HirType::Array(length, element) => {
                let element = Box::new(self.convert_type(element.as_ref()));

                if let Some(length) = length.evaluate_to_u64() {
                    ast::Type::Array(length, element)
                } else {
                    ast::Type::Slice(element)
                }
            }
            HirType::TraitAsType(..) => {
                unreachable!("All TraitAsType should be replaced before calling convert_type");
            }
            HirType::NamedGeneric(binding, _) => {
                if let TypeBinding::Bound(binding) = &*binding.borrow() {
                    return self.convert_type(binding);
                }

                // Default any remaining unbound type variables.
                // This should only happen if the variable in question is unused
                // and within a larger generic type.
                binding.bind(HirType::default_int_type());
                ast::Type::Field
            }

            HirType::TypeVariable(binding, kind) => {
                if let TypeBinding::Bound(binding) = &*binding.borrow() {
                    return self.convert_type(binding);
                }

                // Default any remaining unbound type variables.
                // This should only happen if the variable in question is unused
                // and within a larger generic type.
                let default =
                    if self.is_range_loop && matches!(kind, TypeVariableKind::IntegerOrField) {
                        Type::default_range_loop_type()
                    } else {
                        kind.default_type()
                    };

                let monomorphized_default = self.convert_type(&default);
                binding.bind(default);
                monomorphized_default
            }

            HirType::Struct(def, args) => {
                let fields = def.borrow().get_fields(args);
                let fields = vecmap(fields, |(_, field)| self.convert_type(&field));
                ast::Type::Tuple(fields)
            }

            HirType::Tuple(fields) => {
                let fields = vecmap(fields, |x| self.convert_type(x));
                ast::Type::Tuple(fields)
            }

            HirType::Function(args, ret, env) => {
                let args = vecmap(args, |x| self.convert_type(x));
                let ret = Box::new(self.convert_type(ret));
                let env = self.convert_type(env);
                match &env {
                    ast::Type::Unit => ast::Type::Function(args, ret, Box::new(env)),
                    ast::Type::Tuple(_elements) => ast::Type::Tuple(vec![
                        env.clone(),
                        ast::Type::Function(args, ret, Box::new(env)),
                    ]),
                    _ => {
                        unreachable!(
                            "internal Type::Function env should be either a Unit or a Tuple, not {env}"
                        )
                    }
                }
            }

            HirType::MutableReference(element) => {
                let element = self.convert_type(element);
                ast::Type::MutableReference(Box::new(element))
            }

            HirType::Forall(_, _)
            | HirType::Constant(_)
            | HirType::NotConstant
            | HirType::Error => {
                unreachable!("Unexpected type {} found", typ)
            }
        }
    }

    fn is_function_closure(&self, t: ast::Type) -> bool {
        if self.is_function_closure_type(&t) {
            true
        } else if let ast::Type::Tuple(elements) = t {
            if elements.len() == 2 {
                matches!(elements[1], ast::Type::Function(_, _, _))
            } else {
                false
            }
        } else {
            false
        }
    }

    fn is_function_closure_type(&self, t: &ast::Type) -> bool {
        if let ast::Type::Function(_, _, env) = t {
            let e = (*env).clone();
            matches!(*e, ast::Type::Tuple(_captures))
        } else {
            false
        }
    }

    fn resolve_trait_method_reference(
        &mut self,
        expr_id: node_interner::ExprId,
        function_type: HirType,
        method: TraitMethodId,
    ) -> ast::Expression {
        let trait_impl = self
            .interner
            .get_selected_impl_for_expression(expr_id)
            .expect("ICE: missing trait impl - should be caught during type checking");

        let func_id = match trait_impl {
            node_interner::TraitImplKind::Normal(impl_id) => {
                self.interner.get_trait_implementation(impl_id).borrow().methods
                    [method.method_index]
            }
            node_interner::TraitImplKind::Assumed { object_type } => {
                match self.interner.lookup_trait_implementation(&object_type, method.trait_id) {
                    Ok(TraitImplKind::Normal(impl_id)) => {
                        self.interner.get_trait_implementation(impl_id).borrow().methods
                            [method.method_index]
                    }
                    Ok(TraitImplKind::Assumed { .. }) => unreachable!(
                        "There should be no remaining Assumed impls during monomorphization"
                    ),
                    Err(constraints) => {
                        let failed_constraints = vecmap(constraints, |constraint| {
                            let id = constraint.trait_id;
                            let name = self.interner.get_trait(id).name.to_string();
                            format!("  {}: {name}", constraint.typ)
                        })
                        .join("\n");

                        unreachable!("Failed to find trait impl during monomorphization. The failed constraint(s) are:\n{failed_constraints}")
                    }
                }
            }
        };

        let func_def = self.lookup_function(func_id, expr_id, &function_type, Some(method));
        let func_id = match func_def {
            Definition::Function(func_id) => func_id,
            _ => unreachable!(),
        };

        let the_trait = self.interner.get_trait(method.trait_id);

        ast::Expression::Ident(ast::Ident {
            definition: Definition::Function(func_id),
            mutable: false,
            location: None,
            name: the_trait.methods[method.method_index].name.0.contents.clone(),
            typ: self.convert_type(&function_type),
        })
    }

    fn intern_var_id(&mut self, var_id: u32, location: &Location) -> node_interner::ExprId {
        let expr_id = self
            .interner
            .push_expr(HirExpression::Literal(HirLiteral::Integer((var_id as u128).into(), false)));
        self.interner.push_expr_type(&expr_id, Type::FieldElement);
        self.interner.push_expr_location(expr_id, location.span, location.file);
        expr_id
    }

    fn function_call(
        &mut self,
        call: HirCallExpression,
        id: node_interner::ExprId,
    ) -> ast::Expression {
        let original_func = Box::new(self.expr(call.func));
        let mut arguments = vecmap(&call.arguments, |id| self.expr(*id));
        let hir_arguments = vecmap(&call.arguments, |id| self.interner.expression(id));
        if let ast::Expression::Ident(ast::Ident { name, .. }) = original_func.as_ref() {
            if let (
                Some(HirExpression::Literal(HirLiteral::Integer(fe_var_id, _))),
                Some(HirExpression::Ident(HirIdent { id, .. })),
                true,
            ) = (hir_arguments.get(0), hir_arguments.get(1), name == "__debug_var_assign")
            {
                // update variable assignments
                let var_def = self.interner.definition(*id);
                let var_type = self.interner.id_type(call.arguments[1]);
                let fe_var_id = fe_var_id.to_u128() as u32;
                let var_id = if var_def.name != "__debug_expr" {
                    self.debug_types.insert_var(fe_var_id, &var_def.name, var_type)
                } else {
                    self.debug_types.get_var_id(fe_var_id).unwrap()
                };
                let interned_var_id = self.intern_var_id(var_id, &call.location);
                arguments[0] = self.expr(interned_var_id);
            } else if let (Some(HirExpression::Literal(HirLiteral::Integer(fe_var_id, _))), true) =
                (hir_arguments.get(0), name == "__debug_var_drop")
            {
                // update variable drops (ie. when the var goes out of scope)
                let fe_var_id = fe_var_id.to_u128() as u32;
                if let Some(var_id) = self.debug_types.get_var_id(fe_var_id) {
                    let interned_var_id = self.intern_var_id(var_id, &call.location);
                    arguments[0] = self.expr(interned_var_id);
                }
            } else if let (
                Some(HirExpression::Literal(HirLiteral::Integer(fe_var_id, _))),
                Some(HirExpression::Ident(HirIdent { id, .. })),
                true,
            ) = (
                hir_arguments.get(0),
                hir_arguments.get(1),
                name.starts_with(DEBUG_MEMBER_ASSIGN_PREFIX),
            ) {
                // update variable member assignments
                let var_def_name = self.interner.definition(*id).name.clone();
                let var_type = self.interner.id_type(call.arguments[2]);
                let fe_var_id = fe_var_id.to_u128() as u32;
                let arity = name[DEBUG_MEMBER_ASSIGN_PREFIX.len()..]
                    .parse::<usize>()
                    .expect("failed to parse member assign arity");

                let mut cursor_type = self
                    .debug_types
                    .get_type(fe_var_id)
                    .unwrap_or_else(|| panic!("type not found for fe_var_id={fe_var_id}"))
                    .clone();
                for i in 0..arity {
                    if let Some(HirExpression::Literal(HirLiteral::Integer(fe_i, i_neg))) =
                        hir_arguments.get(2 + i)
                    {
                        let mut index = fe_i.to_i128();
                        if *i_neg {
                            index = -index;
                        }
                        if index < 0 {
                            let index = index.unsigned_abs();
                            let field_name = self
                                .debug_field_names
                                .get(&(index as u32))
                                .unwrap_or_else(|| panic!("field name not available for {i:?}"));
                            let field_i =
                                (get_field(&cursor_type, field_name).unwrap_or_else(|| {
                                    panic!("failed to find field_name: {field_name}")
                                }) as i128)
                                    .unsigned_abs();
                            cursor_type = next_type(&cursor_type, field_i as usize);
                            let index_id = self.interner.push_expr(HirExpression::Literal(
                                HirLiteral::Integer(field_i.into(), false),
                            ));
                            self.interner.push_expr_type(&index_id, Type::FieldElement);
                            self.interner.push_expr_location(
                                index_id,
                                call.location.span,
                                call.location.file,
                            );
                            arguments[2 + i] = self.expr(index_id);
                        } else {
                            cursor_type = next_type(&cursor_type, 0);
                        }
                    } else {
                        cursor_type = next_type(&cursor_type, 0);
                    }
                }

                let var_id = if &var_def_name != "__debug_expr" {
                    self.debug_types.insert_var(fe_var_id, &var_def_name, var_type)
                } else {
                    self.debug_types.get_var_id(fe_var_id).unwrap()
                };
                let interned_var_id = self.intern_var_id(var_id, &call.location);
                arguments[0] = self.expr(interned_var_id);
            }
        }
        let return_type = self.interner.id_type(id);
        let return_type = self.convert_type(&return_type);

        let location = call.location;

        if let ast::Expression::Ident(ident) = original_func.as_ref() {
            if let Definition::Oracle(name) = &ident.definition {
                if name.as_str() == "print" {
                    // Oracle calls are required to be wrapped in an unconstrained function
                    // The first argument to the `print` oracle is a bool, indicating a newline to be inserted at the end of the input
                    // The second argument is expected to always be an ident
                    self.append_printable_type_info(&hir_arguments[1], &mut arguments);
                }
            }
        }

        let mut block_expressions = vec![];
        let func_type = self.interner.id_type(call.func);
        let func_type = self.convert_type(&func_type);
        let is_closure = self.is_function_closure(func_type);

        let func = if is_closure {
            let local_id = self.next_local_id();

            // store the function in a temporary variable before calling it
            // this is needed for example if call.func is of the form `foo()()`
            // without this, we would translate it to `foo().1(foo().0)`
            let let_stmt = ast::Expression::Let(ast::Let {
                id: local_id,
                mutable: false,
                name: "tmp".to_string(),
                expression: Box::new(*original_func),
            });
            block_expressions.push(let_stmt);

            let extracted_func = ast::Expression::Ident(ast::Ident {
                location: None,
                definition: Definition::Local(local_id),
                mutable: false,
                name: "tmp".to_string(),
                typ: self.convert_type(&self.interner.id_type(call.func)),
            });

            let env_argument =
                ast::Expression::ExtractTupleField(Box::new(extracted_func.clone()), 0usize);
            arguments.insert(0, env_argument);

            Box::new(ast::Expression::ExtractTupleField(Box::new(extracted_func), 1usize))
        } else {
            original_func.clone()
        };

        let call = self
            .try_evaluate_call(&func, &id, &return_type)
            .unwrap_or(ast::Expression::Call(ast::Call { func, arguments, return_type, location }));

        if !block_expressions.is_empty() {
            block_expressions.push(call);
            ast::Expression::Block(block_expressions)
        } else {
            call
        }
    }

    /// Adds a function argument that contains type metadata that is required to tell
    /// `println` how to convert values passed to an foreign call back to a human-readable string.
    /// The values passed to an foreign call will be a simple list of field elements,
    /// thus requiring extra metadata to correctly decode this list of elements.
    ///
    /// The Noir compiler has a `PrintableType` that handles encoding/decoding a list
    /// of field elements to/from JSON. The type metadata attached in this method
    /// is the serialized `PrintableType` for the argument passed to the function.
    /// The caller that is running a Noir program should then deserialize the `PrintableType`,
    /// and accurately decode the list of field elements passed to the foreign call.
    fn append_printable_type_info(
        &mut self,
        hir_argument: &HirExpression,
        arguments: &mut Vec<ast::Expression>,
    ) {
        match hir_argument {
            HirExpression::Ident(ident) => {
                let typ = self.interner.id_type(ident.id);
                let typ: Type = typ.follow_bindings();
                let is_fmt_str = match typ {
                    // A format string has many different possible types that need to be handled.
                    // Loop over each element in the format string to fetch each type's relevant metadata
                    Type::FmtString(_, elements) => {
                        match *elements {
                            Type::Tuple(element_types) => {
                                for typ in element_types {
                                    Self::append_printable_type_info_inner(&typ, arguments);
                                }
                            }
                            _ => unreachable!(
                                "ICE: format string type should be a tuple but got a {elements}"
                            ),
                        }
                        true
                    }
                    _ => {
                        Self::append_printable_type_info_inner(&typ, arguments);
                        false
                    }
                };
                // The caller needs information as to whether it is handling a format string or a single type
                arguments.push(ast::Expression::Literal(ast::Literal::Bool(is_fmt_str)));
            }
            _ => unreachable!("logging expr {:?} is not supported", arguments[0]),
        }
    }

    fn append_printable_type_info_inner(typ: &Type, arguments: &mut Vec<ast::Expression>) {
        if let HirType::Array(size, _) = typ {
            if let HirType::NotConstant = **size {
                unreachable!("println does not support slices. Convert the slice to an array before passing it to println");
            }
        }
        let printable_type: PrintableType = typ.into();
        let abi_as_string = serde_json::to_string(&printable_type)
            .expect("ICE: expected PrintableType to serialize");

        arguments.push(ast::Expression::Literal(ast::Literal::Str(abi_as_string)));
    }

    /// Try to evaluate certain builtin functions (currently only 'array_len' and field modulus methods)
    /// at their call site.
    /// NOTE: Evaluating at the call site means we cannot track aliased functions.
    ///       E.g. `let f = std::array::len; f(arr)` will fail to evaluate.
    ///       To fix this we need to evaluate on the identifier instead, which
    ///       requires us to evaluate to a Lambda value which isn't in noir yet.
    fn try_evaluate_call(
        &mut self,
        func: &ast::Expression,
        expr_id: &node_interner::ExprId,
        result_type: &ast::Type,
    ) -> Option<ast::Expression> {
        if let ast::Expression::Ident(ident) = func {
            if let Definition::Builtin(opcode) = &ident.definition {
                // TODO(#1736): Move this builtin to the SSA pass
                let location = self.interner.expr_location(expr_id);
                return match opcode.as_str() {
                    "modulus_num_bits" => {
                        let bits = (FieldElement::max_num_bits() as u128).into();
                        let typ = ast::Type::Field;
                        Some(ast::Expression::Literal(ast::Literal::Integer(bits, typ, location)))
                    }
                    "zeroed" => {
                        let location = self.interner.expr_location(expr_id);
                        Some(self.zeroed_value_of_type(result_type, location))
                    }
                    "modulus_le_bits" => {
                        let bits = FieldElement::modulus().to_radix_le(2);
                        Some(self.modulus_array_literal(bits, 1, location))
                    }
                    "modulus_be_bits" => {
                        let bits = FieldElement::modulus().to_radix_be(2);
                        Some(self.modulus_array_literal(bits, 1, location))
                    }
                    "modulus_be_bytes" => {
                        let bytes = FieldElement::modulus().to_bytes_be();
                        Some(self.modulus_array_literal(bytes, 8, location))
                    }
                    "modulus_le_bytes" => {
                        let bytes = FieldElement::modulus().to_bytes_le();
                        Some(self.modulus_array_literal(bytes, 8, location))
                    }
                    _ => None,
                };
            }
        }
        None
    }

    fn modulus_array_literal(
        &self,
        bytes: Vec<u8>,
        arr_elem_bits: u32,
        location: Location,
    ) -> ast::Expression {
        use ast::*;
        let int_type = Type::Integer(crate::Signedness::Unsigned, arr_elem_bits);

        let bytes_as_expr = vecmap(bytes, |byte| {
            Expression::Literal(Literal::Integer((byte as u128).into(), int_type.clone(), location))
        });

        let typ = Type::Array(bytes_as_expr.len() as u64, Box::new(int_type));

        let arr_literal = ArrayLiteral { typ, contents: bytes_as_expr };
        Expression::Literal(Literal::Array(arr_literal))
    }

    fn queue_function(
        &mut self,
        id: node_interner::FuncId,
        expr_id: node_interner::ExprId,
        function_type: HirType,
        trait_method: Option<TraitMethodId>,
    ) -> FuncId {
        let new_id = self.next_function_id();
        self.define_global(id, function_type.clone(), new_id);

        let bindings = self.interner.get_instantiation_bindings(expr_id);
        let bindings = self.follow_bindings(bindings);
        self.queue.push_back((id, new_id, bindings, trait_method));
        new_id
    }

    /// Follow any type variable links within the given TypeBindings to produce
    /// a new TypeBindings that won't be changed when bindings are pushed or popped
    /// during {perform,undo}_monomorphization_bindings.
    ///
    /// Without this, a monomorphized type may fail to propagate passed more than 2
    /// function calls deep since it is possible for a previous link in the chain to
    /// unbind a type variable that was previously bound.
    fn follow_bindings(&self, bindings: &TypeBindings) -> TypeBindings {
        bindings
            .iter()
            .map(|(id, (var, binding))| {
                let binding2 = binding.follow_bindings();
                (*id, (var.clone(), binding2))
            })
            .collect()
    }

    fn assign(&mut self, assign: HirAssignStatement) -> ast::Expression {
        let expression = Box::new(self.expr(assign.expression));
        let lvalue = self.lvalue(assign.lvalue);
        ast::Expression::Assign(ast::Assign { expression, lvalue })
    }

    fn lvalue(&mut self, lvalue: HirLValue) -> ast::LValue {
        match lvalue {
            HirLValue::Ident(ident, _) => self
                .lookup_captured_lvalue(ident.id)
                .unwrap_or_else(|| ast::LValue::Ident(self.local_ident(&ident).unwrap())),
            HirLValue::MemberAccess { object, field_index, .. } => {
                let field_index = field_index.unwrap();
                let object = Box::new(self.lvalue(*object));
                ast::LValue::MemberAccess { object, field_index }
            }
            HirLValue::Index { array, index, typ } => {
                let location = self.interner.expr_location(&index);
                let array = Box::new(self.lvalue(*array));
                let index = Box::new(self.expr(index));
                let element_type = self.convert_type(&typ);
                ast::LValue::Index { array, index, element_type, location }
            }
            HirLValue::Dereference { lvalue, element_type } => {
                let reference = Box::new(self.lvalue(*lvalue));
                let element_type = self.convert_type(&element_type);
                ast::LValue::Dereference { reference, element_type }
            }
        }
    }

    fn lambda(&mut self, lambda: HirLambda, expr: node_interner::ExprId) -> ast::Expression {
        if lambda.captures.is_empty() {
            self.lambda_no_capture(lambda)
        } else {
            let (setup, closure_variable) = self.lambda_with_setup(lambda, expr);
            ast::Expression::Block(vec![setup, closure_variable])
        }
    }

    fn lambda_no_capture(&mut self, lambda: HirLambda) -> ast::Expression {
        let ret_type = self.convert_type(&lambda.return_type);
        let lambda_name = "lambda";
        let parameter_types = vecmap(&lambda.parameters, |(_, typ)| self.convert_type(typ));

        // Manually convert to Parameters type so we can reuse the self.parameters method
        let parameters =
            vecmap(lambda.parameters, |(pattern, typ)| (pattern, typ, Visibility::Private)).into();

        let parameters = self.parameters(&parameters);
        let body = self.expr(lambda.body);

        let id = self.next_function_id();
        let return_type = ret_type.clone();
        let name = lambda_name.to_owned();
        let unconstrained = false;

        let function = ast::Function { id, name, parameters, body, return_type, unconstrained };
        self.push_function(id, function);

        let typ =
            ast::Type::Function(parameter_types, Box::new(ret_type), Box::new(ast::Type::Unit));

        let name = lambda_name.to_owned();
        ast::Expression::Ident(ast::Ident {
            definition: Definition::Function(id),
            mutable: false,
            location: None,
            name,
            typ,
        })
    }

    fn lambda_with_setup(
        &mut self,
        lambda: HirLambda,
        expr: node_interner::ExprId,
    ) -> (ast::Expression, ast::Expression) {
        // returns (<closure setup>, <closure variable>)
        //   which can be used directly in callsites or transformed
        //   directly to a single `Expression`
        // for other cases by `lambda` which is called by `expr`
        //
        // it solves the problem of detecting special cases where
        // we call something like
        // `{let env$.. = ..;}.1({let env$.. = ..;}.0, ..)`
        // which was leading to redefinition errors
        //
        // instead of detecting and extracting
        // patterns in the resulting tree,
        // which seems more fragile, we directly reuse the return parameters
        // of this function in those cases
        let ret_type = self.convert_type(&lambda.return_type);
        let lambda_name = "lambda";
        let parameter_types = vecmap(&lambda.parameters, |(_, typ)| self.convert_type(typ));

        // Manually convert to Parameters type so we can reuse the self.parameters method
        let parameters =
            vecmap(lambda.parameters, |(pattern, typ)| (pattern, typ, Visibility::Private)).into();

        let mut converted_parameters = self.parameters(&parameters);

        let id = self.next_function_id();
        let name = lambda_name.to_owned();
        let return_type = ret_type.clone();

        let env_local_id = self.next_local_id();
        let env_name = "env";
        let env_tuple = ast::Expression::Tuple(vecmap(&lambda.captures, |capture| {
            match capture.transitive_capture_index {
                Some(field_index) => match self.lambda_envs_stack.last() {
                    Some(lambda_ctx) => ast::Expression::ExtractTupleField(
                        Box::new(ast::Expression::Ident(lambda_ctx.env_ident.clone())),
                        field_index,
                    ),
                    None => unreachable!(
                        "Expected to find a parent closure environment, but found none"
                    ),
                },
                None => {
                    let ident = self.local_ident(&capture.ident).unwrap();
                    ast::Expression::Ident(ident)
                }
            }
        }));
        let expr_type = self.interner.id_type(expr);
        let env_typ = if let types::Type::Function(_, _, function_env_type) = expr_type {
            self.convert_type(&function_env_type)
        } else {
            unreachable!("expected a Function type for a Lambda node")
        };

        let env_let_stmt = ast::Expression::Let(ast::Let {
            id: env_local_id,
            mutable: false,
            name: env_name.to_string(),
            expression: Box::new(env_tuple),
        });

        let location = None; // TODO: This should match the location of the lambda expression
        let mutable = true;
        let definition = Definition::Local(env_local_id);

        let env_ident = ast::Ident {
            location,
            mutable,
            definition,
            name: env_name.to_string(),
            typ: env_typ.clone(),
        };

        self.lambda_envs_stack
            .push(LambdaContext { env_ident: env_ident.clone(), captures: lambda.captures });
        let body = self.expr(lambda.body);
        self.lambda_envs_stack.pop();

        let lambda_fn_typ: ast::Type =
            ast::Type::Function(parameter_types, Box::new(ret_type), Box::new(env_typ.clone()));
        let lambda_fn = ast::Expression::Ident(ast::Ident {
            definition: Definition::Function(id),
            mutable: false,
            location: None, // TODO: This should match the location of the lambda expression
            name: name.clone(),
            typ: lambda_fn_typ.clone(),
        });

        let mut parameters = vec![];
        parameters.push((env_local_id, true, env_name.to_string(), env_typ.clone()));
        parameters.append(&mut converted_parameters);

        let unconstrained = false;
        let function = ast::Function { id, name, parameters, body, return_type, unconstrained };
        self.push_function(id, function);

        let lambda_value =
            ast::Expression::Tuple(vec![ast::Expression::Ident(env_ident), lambda_fn]);
        let block_local_id = self.next_local_id();
        let block_ident_name = "closure_variable";
        let block_let_stmt = ast::Expression::Let(ast::Let {
            id: block_local_id,
            mutable: false,
            name: block_ident_name.to_string(),
            expression: Box::new(ast::Expression::Block(vec![env_let_stmt, lambda_value])),
        });

        let closure_definition = Definition::Local(block_local_id);

        let closure_ident = ast::Expression::Ident(ast::Ident {
            location,
            mutable: false,
            definition: closure_definition,
            name: block_ident_name.to_string(),
            typ: ast::Type::Tuple(vec![env_typ, lambda_fn_typ]),
        });

        (block_let_stmt, closure_ident)
    }

    /// Implements std::unsafe::zeroed by returning an appropriate zeroed
    /// ast literal or collection node for the given type. Note that for functions
    /// there is no obvious zeroed value so this should be considered unsafe to use.
    fn zeroed_value_of_type(
        &mut self,
        typ: &ast::Type,
        location: noirc_errors::Location,
    ) -> ast::Expression {
        match typ {
            ast::Type::Field | ast::Type::Integer(..) => {
                let typ = typ.clone();
                ast::Expression::Literal(ast::Literal::Integer(0_u128.into(), typ, location))
            }
            ast::Type::Bool => ast::Expression::Literal(ast::Literal::Bool(false)),
            // There is no unit literal currently. Replace it with 'false' since it should be ignored
            // anyway.
            ast::Type::Unit => ast::Expression::Literal(ast::Literal::Bool(false)),
            ast::Type::Array(length, element_type) => {
                let element = self.zeroed_value_of_type(element_type.as_ref(), location);
                ast::Expression::Literal(ast::Literal::Array(ast::ArrayLiteral {
                    contents: vec![element; *length as usize],
                    typ: ast::Type::Array(*length, element_type.clone()),
                }))
            }
            ast::Type::String(length) => {
                ast::Expression::Literal(ast::Literal::Str("\0".repeat(*length as usize)))
            }
            ast::Type::FmtString(length, fields) => {
                let zeroed_tuple = self.zeroed_value_of_type(fields, location);
                let fields_len = match &zeroed_tuple {
                    ast::Expression::Tuple(fields) => fields.len() as u64,
                    _ => unreachable!("ICE: format string fields should be structured in a tuple, but got a {zeroed_tuple}"),
                };
                ast::Expression::Literal(ast::Literal::FmtStr(
                    "\0".repeat(*length as usize),
                    fields_len,
                    Box::new(zeroed_tuple),
                ))
            }
            ast::Type::Tuple(fields) => ast::Expression::Tuple(vecmap(fields, |field| {
                self.zeroed_value_of_type(field, location)
            })),
            ast::Type::Function(parameter_types, ret_type, env) => {
                self.create_zeroed_function(parameter_types, ret_type, env, location)
            }
            ast::Type::Slice(element_type) => {
                ast::Expression::Literal(ast::Literal::Array(ast::ArrayLiteral {
                    contents: vec![],
                    typ: ast::Type::Slice(element_type.clone()),
                }))
            }
            ast::Type::MutableReference(element) => {
                use crate::UnaryOp::MutableReference;
                let rhs = Box::new(self.zeroed_value_of_type(element, location));
                let result_type = typ.clone();
                ast::Expression::Unary(ast::Unary {
                    rhs,
                    result_type,
                    operator: MutableReference,
                    location,
                })
            }
        }
    }

    // Creating a zeroed function value is almost always an error if it is used later,
    // Hence why std::unsafe::zeroed is unsafe.
    //
    // To avoid confusing later passes, we arbitrarily choose to construct a function
    // that satisfies the input type by discarding all its parameters and returning a
    // zeroed value of the result type.
    fn create_zeroed_function(
        &mut self,
        parameter_types: &[ast::Type],
        ret_type: &ast::Type,
        env_type: &ast::Type,
        location: noirc_errors::Location,
    ) -> ast::Expression {
        let lambda_name = "zeroed_lambda";

        let parameters = vecmap(parameter_types, |parameter_type| {
            (self.next_local_id(), false, "_".into(), parameter_type.clone())
        });

        let body = self.zeroed_value_of_type(ret_type, location);

        let id = self.next_function_id();
        let return_type = ret_type.clone();
        let name = lambda_name.to_owned();

        let unconstrained = false;
        let function = ast::Function { id, name, parameters, body, return_type, unconstrained };
        self.push_function(id, function);

        ast::Expression::Ident(ast::Ident {
            definition: Definition::Function(id),
            mutable: false,
            location: None,
            name: lambda_name.to_owned(),
            typ: ast::Type::Function(
                parameter_types.to_owned(),
                Box::new(ret_type.clone()),
                Box::new(env_type.clone()),
            ),
        })
    }

    /// Call an operator overloading method for the given operator.
    /// This function handles the special cases some operators have which don't map
    /// 1 to 1 onto their operator function. For example: != requires a negation on
    /// the result of its `eq` method, and the comparison operators each require a
    /// conversion from the `Ordering` result to a boolean.
    fn create_operator_impl_call(
        &self,
        func: ast::Expression,
        lhs: ast::Expression,
        operator: HirBinaryOp,
        rhs: ast::Expression,
        ret: Type,
        location: Location,
    ) -> ast::Expression {
        let arguments = vec![lhs, rhs];
        let func = Box::new(func);
        let return_type = self.convert_type(&ret);

        let mut result =
            ast::Expression::Call(ast::Call { func, arguments, return_type, location });

        use crate::BinaryOpKind::*;
        match operator.kind {
            // Negate the result of the == operation
            NotEqual => {
                result = ast::Expression::Unary(ast::Unary {
                    operator: UnaryOp::Not,
                    rhs: Box::new(result),
                    result_type: ast::Type::Bool,
                    location,
                });
            }
            // All the comparison operators require special handling since their `cmp` method
            // returns an `Ordering` rather than a boolean value.
            //
            // (a < b) => a.cmp(b) == Ordering::Less
            // (a <= b) => a.cmp(b) != Ordering::Greater
            // (a > b) => a.cmp(b) == Ordering::Greater
            // (a >= b) => a.cmp(b) != Ordering::Less
            Less | LessEqual | Greater | GreaterEqual => {
                // Comparing an Ordering directly to a field value in this way takes advantage
                // of the fact the Ordering struct contains a single Field type, and our SSA
                // pass will automatically unpack tuple values.
                let ordering_value = if matches!(operator.kind, Less | GreaterEqual) {
                    FieldElement::zero() // Ordering::Less
                } else {
                    2u128.into() // Ordering::Greater
                };

                let operator =
                    if matches!(operator.kind, Less | Greater) { Equal } else { NotEqual };

                let int_value = ast::Literal::Integer(ordering_value, ast::Type::Field, location);
                let rhs = Box::new(ast::Expression::Literal(int_value));
                let lhs = Box::new(ast::Expression::ExtractTupleField(Box::new(result), 0));

                result = ast::Expression::Binary(ast::Binary { lhs, operator, rhs, location });
            }
            _ => (),
        }

        result
    }

    /// Call sites are instantiated against the trait method, but when an impl is later selected,
    /// the corresponding method in the impl will have a different set of generics. `perform_impl_bindings`
    /// is needed to apply the generics from the trait method to the impl method. Without this,
    /// static method references to generic impls (e.g. `Eq::eq` for `[T; N]`) will fail to re-apply
    /// the correct type bindings during monomorphization.
    fn perform_impl_bindings(
        &self,
        trait_method: Option<TraitMethodId>,
        impl_method: node_interner::FuncId,
    ) -> TypeBindings {
        let mut bindings = TypeBindings::new();

        if let Some(trait_method) = trait_method {
            let the_trait = self.interner.get_trait(trait_method.trait_id);

            let trait_method_type = the_trait.methods[trait_method.method_index].typ.as_monotype();

            // Make each NamedGeneric in this type bindable by replacing it with a TypeVariable
            // with the same internal id and binding.
            let (generics, impl_method_type) =
                self.interner.function_meta(&impl_method).typ.unwrap_forall();

            let replace_type_variable = |(id, var): &(TypeVariableId, TypeVariable)| {
                (*id, (var.clone(), Type::TypeVariable(var.clone(), TypeVariableKind::Normal)))
            };

            // Replace each NamedGeneric with a TypeVariable containing the same internal type variable
            let type_bindings = generics.iter().map(replace_type_variable).collect();
            let impl_method_type = impl_method_type.force_substitute(&type_bindings);

            trait_method_type.try_unify(&impl_method_type, &mut bindings).unwrap_or_else(|_| {
                unreachable!("Impl method type {} does not unify with trait method type {} during monomorphization", impl_method_type, trait_method_type)
            });

            perform_instantiation_bindings(&bindings);
        }

        bindings
    }
}

fn unwrap_tuple_type(typ: &HirType) -> Vec<HirType> {
    match typ {
        HirType::Tuple(fields) => fields.clone(),
        HirType::TypeVariable(binding, TypeVariableKind::Normal) => match &*binding.borrow() {
            TypeBinding::Bound(binding) => unwrap_tuple_type(binding),
            TypeBinding::Unbound(_) => unreachable!(),
        },
        other => unreachable!("unwrap_tuple_type: expected tuple, found {:?}", other),
    }
}

fn unwrap_struct_type(typ: &HirType) -> Vec<(String, HirType)> {
    match typ {
        HirType::Struct(def, args) => def.borrow().get_fields(args),
        HirType::TypeVariable(binding, TypeVariableKind::Normal) => match &*binding.borrow() {
            TypeBinding::Bound(binding) => unwrap_struct_type(binding),
            TypeBinding::Unbound(_) => unreachable!(),
        },
        other => unreachable!("unwrap_struct_type: expected struct, found {:?}", other),
    }
}

fn perform_instantiation_bindings(bindings: &TypeBindings) {
    for (var, binding) in bindings.values() {
        var.force_bind(binding.clone());
    }
}

fn undo_instantiation_bindings(bindings: TypeBindings) {
    for (id, (var, _)) in bindings {
        var.unbind(id);
    }
}

fn get_field(ptype: &PrintableType, field_name: &str) -> Option<usize> {
    match ptype {
        PrintableType::Struct { fields, .. } => {
            fields.iter().position(|(name, _)| name == field_name)
        }
        PrintableType::Tuple { .. } | PrintableType::Array { .. } => {
            field_name.parse::<usize>().ok()
        }
        _ => None,
    }
}

fn next_type(ptype: &PrintableType, i: usize) -> PrintableType {
    match ptype {
        PrintableType::Array { length: _length, typ } => (**typ).clone(),
        PrintableType::Tuple { types } => types[i].clone(),
        PrintableType::Struct { name: _name, fields } => fields[i].1.clone(),
        PrintableType::String { length: _length } => {
            // TODO: check bounds
            PrintableType::UnsignedInteger { width: 8 }
        }
        _ => {
            panic!["expected type with sub-fields, found terminal type"]
        }
    }
}<|MERGE_RESOLUTION|>--- conflicted
+++ resolved
@@ -20,7 +20,7 @@
 use crate::{
     hir_def::{
         expr::*,
-        function::{FunctionSignature, Parameters},
+        function::{FuncMeta, FunctionSignature, Parameters},
         stmt::{HirAssignStatement, HirLValue, HirLetStatement, HirPattern, HirStatement},
         types,
     },
@@ -99,7 +99,7 @@
 /// Note that there is no requirement on the `main` function that can be passed into
 /// this function. Typically, this is the function named "main" in the source project,
 /// but it can also be, for example, an arbitrary test function for running `nargo test`.
-<<<<<<< HEAD
+#[tracing::instrument(level = "trace", skip(main, interner))]
 pub fn monomorphize(main: node_interner::FuncId, interner: &mut NodeInterner) -> Program {
     monomorphize_option_debug(main, interner, None)
 }
@@ -117,10 +117,6 @@
     interner: &mut NodeInterner,
     option_field_names: Option<&HashMap<u32, String>>,
 ) -> Program {
-=======
-#[tracing::instrument(level = "trace", skip(main, interner))]
-pub fn monomorphize(main: node_interner::FuncId, interner: &NodeInterner) -> Program {
->>>>>>> 1c9659ca
     let mut monomorphizer = Monomorphizer::new(interner);
     let function_sig = if let Some(field_names) = option_field_names {
         monomorphizer.compile_main_debug(main, field_names)
@@ -140,24 +136,16 @@
     }
 
     let functions = vecmap(monomorphizer.finished_functions, |(_, f)| f);
-<<<<<<< HEAD
     let FuncMeta { return_distinctness, return_visibility, .. } =
         monomorphizer.interner.function_meta(&main);
-=======
-    let meta = interner.function_meta(&main);
-
->>>>>>> 1c9659ca
+
     Program::new(
         functions,
         function_sig,
-        meta.return_distinctness,
+        *return_distinctness,
         monomorphizer.return_location,
-<<<<<<< HEAD
         monomorphizer.debug_types.into(),
-        return_visibility,
-=======
-        meta.return_visibility,
->>>>>>> 1c9659ca
+        *return_visibility,
     )
 }
 
@@ -287,7 +275,6 @@
             let modifiers = self.interner.function_modifiers(&f).clone();
             let name = self.interner.function_name(&f).to_string();
 
-<<<<<<< HEAD
             let body_expr_id = *self.interner.function(&f).as_expr();
             let body_return_type = self.interner.id_type(body_expr_id);
             let return_type = self.convert_type(match meta.return_type() {
@@ -298,19 +285,13 @@
                 || matches!(modifiers.contract_function_type, Some(ContractFunctionType::Open));
             (meta.parameters, unconstrained, body_expr_id, name, return_type)
         };
-=======
-        let parameters = self.parameters(&meta.parameters);
-
-        let body = self.expr(body_expr_id);
-        let unconstrained = modifiers.is_unconstrained
-            || matches!(modifiers.contract_function_type, Some(ContractFunctionType::Open));
->>>>>>> 1c9659ca
 
         let function = {
-            let parameters = self.parameters(meta_parameters).clone();
+            let parameters = self.parameters(&meta_parameters).clone();
             let body = self.expr(body_expr_id).clone();
             ast::Function { id, name, parameters, body, return_type, unconstrained }
         };
+
         self.push_function(id, function);
     }
 
