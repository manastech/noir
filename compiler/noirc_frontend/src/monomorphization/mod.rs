--- conflicted
+++ resolved
@@ -130,21 +130,14 @@
     }
 
     let functions = vecmap(monomorphizer.finished_functions, |(_, f)| f);
-<<<<<<< HEAD
-    let FuncMeta { return_distinctness, .. } = monomorphizer.interner.function_meta(&main);
-=======
-    let FuncMeta { return_distinctness, return_visibility, .. } = interner.function_meta(&main);
->>>>>>> 9dd465c2
+    let FuncMeta { return_distinctness, return_visibility, .. } = monomorphizer.interner.function_meta(&main);
     Program::new(
         functions,
         function_sig,
         return_distinctness,
         monomorphizer.return_location,
-<<<<<<< HEAD
         monomorphizer.debug_types.into(),
-=======
         return_visibility,
->>>>>>> 9dd465c2
     )
 }
 
@@ -934,12 +927,11 @@
         let original_func = Box::new(self.expr(call.func));
         let mut arguments = vecmap(&call.arguments, |id| self.expr(*id));
         let hir_arguments = vecmap(&call.arguments, |id| self.interner.expression(id));
-<<<<<<< HEAD
         if let (ast::Expression::Ident(ast::Ident { name, .. }), 2) =
             (original_func.as_ref(), arguments.len())
         {
             if let (
-                Some(HirExpression::Literal(HirLiteral::Integer(fe_var_id))),
+                Some(HirExpression::Literal(HirLiteral::Integer(fe_var_id, _))),
                 Some(HirExpression::Ident(HirIdent { id, .. })),
                 true,
             ) = (
@@ -955,7 +947,7 @@
                     self.debug_types.insert_var(var_id, &var_def.name, var_type);
                 }
             } else if let (
-                Some(HirExpression::Literal(HirLiteral::Integer(fe_var_id))),
+                Some(HirExpression::Literal(HirLiteral::Integer(fe_var_id, _))),
                 Some(HirExpression::Call(indexes_vec_call)),
                 Some(HirExpression::Ident(HirIdent { id, .. })),
                 true,
@@ -988,7 +980,7 @@
                                 .expect(&format!["failed to find field_name: {field_name}"])
                                 as u128;
                             cursor_type = next_type(&cursor_type, field_i as usize);
-                            self.interner.push_expr(HirExpression::Literal(HirLiteral::Integer(field_i.into())))
+                            self.interner.push_expr(HirExpression::Literal(HirLiteral::Integer(field_i.into(), false)))
                         } else {
                             cursor_type = next_type(&cursor_type, i as usize);
                             *i_id
@@ -1010,9 +1002,6 @@
                 }
             }
         }
-        let func: Box<ast::Expression>;
-=======
->>>>>>> 9dd465c2
         let return_type = self.interner.id_type(id);
         let return_type = self.convert_type(&return_type);
 
