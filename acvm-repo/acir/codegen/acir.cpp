--- conflicted
+++ resolved
@@ -5,8 +5,584 @@
 
 namespace Circuit {
 
-<<<<<<< HEAD
-=======
+    struct BinaryFieldOp {
+
+        struct Add {
+            friend bool operator==(const Add&, const Add&);
+            std::vector<uint8_t> bincodeSerialize() const;
+            static Add bincodeDeserialize(std::vector<uint8_t>);
+        };
+
+        struct Sub {
+            friend bool operator==(const Sub&, const Sub&);
+            std::vector<uint8_t> bincodeSerialize() const;
+            static Sub bincodeDeserialize(std::vector<uint8_t>);
+        };
+
+        struct Mul {
+            friend bool operator==(const Mul&, const Mul&);
+            std::vector<uint8_t> bincodeSerialize() const;
+            static Mul bincodeDeserialize(std::vector<uint8_t>);
+        };
+
+        struct Div {
+            friend bool operator==(const Div&, const Div&);
+            std::vector<uint8_t> bincodeSerialize() const;
+            static Div bincodeDeserialize(std::vector<uint8_t>);
+        };
+
+        struct Equals {
+            friend bool operator==(const Equals&, const Equals&);
+            std::vector<uint8_t> bincodeSerialize() const;
+            static Equals bincodeDeserialize(std::vector<uint8_t>);
+        };
+
+        std::variant<Add, Sub, Mul, Div, Equals> value;
+
+        friend bool operator==(const BinaryFieldOp&, const BinaryFieldOp&);
+        std::vector<uint8_t> bincodeSerialize() const;
+        static BinaryFieldOp bincodeDeserialize(std::vector<uint8_t>);
+    };
+
+    struct BinaryIntOp {
+
+        struct Add {
+            friend bool operator==(const Add&, const Add&);
+            std::vector<uint8_t> bincodeSerialize() const;
+            static Add bincodeDeserialize(std::vector<uint8_t>);
+        };
+
+        struct Sub {
+            friend bool operator==(const Sub&, const Sub&);
+            std::vector<uint8_t> bincodeSerialize() const;
+            static Sub bincodeDeserialize(std::vector<uint8_t>);
+        };
+
+        struct Mul {
+            friend bool operator==(const Mul&, const Mul&);
+            std::vector<uint8_t> bincodeSerialize() const;
+            static Mul bincodeDeserialize(std::vector<uint8_t>);
+        };
+
+        struct SignedDiv {
+            friend bool operator==(const SignedDiv&, const SignedDiv&);
+            std::vector<uint8_t> bincodeSerialize() const;
+            static SignedDiv bincodeDeserialize(std::vector<uint8_t>);
+        };
+
+        struct UnsignedDiv {
+            friend bool operator==(const UnsignedDiv&, const UnsignedDiv&);
+            std::vector<uint8_t> bincodeSerialize() const;
+            static UnsignedDiv bincodeDeserialize(std::vector<uint8_t>);
+        };
+
+        struct Equals {
+            friend bool operator==(const Equals&, const Equals&);
+            std::vector<uint8_t> bincodeSerialize() const;
+            static Equals bincodeDeserialize(std::vector<uint8_t>);
+        };
+
+        struct LessThan {
+            friend bool operator==(const LessThan&, const LessThan&);
+            std::vector<uint8_t> bincodeSerialize() const;
+            static LessThan bincodeDeserialize(std::vector<uint8_t>);
+        };
+
+        struct LessThanEquals {
+            friend bool operator==(const LessThanEquals&, const LessThanEquals&);
+            std::vector<uint8_t> bincodeSerialize() const;
+            static LessThanEquals bincodeDeserialize(std::vector<uint8_t>);
+        };
+
+        struct And {
+            friend bool operator==(const And&, const And&);
+            std::vector<uint8_t> bincodeSerialize() const;
+            static And bincodeDeserialize(std::vector<uint8_t>);
+        };
+
+        struct Or {
+            friend bool operator==(const Or&, const Or&);
+            std::vector<uint8_t> bincodeSerialize() const;
+            static Or bincodeDeserialize(std::vector<uint8_t>);
+        };
+
+        struct Xor {
+            friend bool operator==(const Xor&, const Xor&);
+            std::vector<uint8_t> bincodeSerialize() const;
+            static Xor bincodeDeserialize(std::vector<uint8_t>);
+        };
+
+        struct Shl {
+            friend bool operator==(const Shl&, const Shl&);
+            std::vector<uint8_t> bincodeSerialize() const;
+            static Shl bincodeDeserialize(std::vector<uint8_t>);
+        };
+
+        struct Shr {
+            friend bool operator==(const Shr&, const Shr&);
+            std::vector<uint8_t> bincodeSerialize() const;
+            static Shr bincodeDeserialize(std::vector<uint8_t>);
+        };
+
+        std::variant<Add, Sub, Mul, SignedDiv, UnsignedDiv, Equals, LessThan, LessThanEquals, And, Or, Xor, Shl, Shr> value;
+
+        friend bool operator==(const BinaryIntOp&, const BinaryIntOp&);
+        std::vector<uint8_t> bincodeSerialize() const;
+        static BinaryIntOp bincodeDeserialize(std::vector<uint8_t>);
+    };
+
+    struct RegisterIndex {
+        uint64_t value;
+
+        friend bool operator==(const RegisterIndex&, const RegisterIndex&);
+        std::vector<uint8_t> bincodeSerialize() const;
+        static RegisterIndex bincodeDeserialize(std::vector<uint8_t>);
+    };
+
+    struct HeapArray {
+        Circuit::RegisterIndex pointer;
+        uint64_t size;
+
+        friend bool operator==(const HeapArray&, const HeapArray&);
+        std::vector<uint8_t> bincodeSerialize() const;
+        static HeapArray bincodeDeserialize(std::vector<uint8_t>);
+    };
+
+    struct HeapVector {
+        Circuit::RegisterIndex pointer;
+        Circuit::RegisterIndex size;
+
+        friend bool operator==(const HeapVector&, const HeapVector&);
+        std::vector<uint8_t> bincodeSerialize() const;
+        static HeapVector bincodeDeserialize(std::vector<uint8_t>);
+    };
+
+    struct BlackBoxOp {
+
+        struct Sha256 {
+            Circuit::HeapVector message;
+            Circuit::HeapArray output;
+
+            friend bool operator==(const Sha256&, const Sha256&);
+            std::vector<uint8_t> bincodeSerialize() const;
+            static Sha256 bincodeDeserialize(std::vector<uint8_t>);
+        };
+
+        struct Blake2s {
+            Circuit::HeapVector message;
+            Circuit::HeapArray output;
+
+            friend bool operator==(const Blake2s&, const Blake2s&);
+            std::vector<uint8_t> bincodeSerialize() const;
+            static Blake2s bincodeDeserialize(std::vector<uint8_t>);
+        };
+
+        struct Blake3 {
+            Circuit::HeapVector message;
+            Circuit::HeapArray output;
+
+            friend bool operator==(const Blake3&, const Blake3&);
+            std::vector<uint8_t> bincodeSerialize() const;
+            static Blake3 bincodeDeserialize(std::vector<uint8_t>);
+        };
+
+        struct Keccak256 {
+            Circuit::HeapVector message;
+            Circuit::HeapArray output;
+
+            friend bool operator==(const Keccak256&, const Keccak256&);
+            std::vector<uint8_t> bincodeSerialize() const;
+            static Keccak256 bincodeDeserialize(std::vector<uint8_t>);
+        };
+
+        struct Keccakf1600 {
+            Circuit::HeapVector message;
+            Circuit::HeapArray output;
+
+            friend bool operator==(const Keccakf1600&, const Keccakf1600&);
+            std::vector<uint8_t> bincodeSerialize() const;
+            static Keccakf1600 bincodeDeserialize(std::vector<uint8_t>);
+        };
+
+        struct EcdsaSecp256k1 {
+            Circuit::HeapVector hashed_msg;
+            Circuit::HeapArray public_key_x;
+            Circuit::HeapArray public_key_y;
+            Circuit::HeapArray signature;
+            Circuit::RegisterIndex result;
+
+            friend bool operator==(const EcdsaSecp256k1&, const EcdsaSecp256k1&);
+            std::vector<uint8_t> bincodeSerialize() const;
+            static EcdsaSecp256k1 bincodeDeserialize(std::vector<uint8_t>);
+        };
+
+        struct EcdsaSecp256r1 {
+            Circuit::HeapVector hashed_msg;
+            Circuit::HeapArray public_key_x;
+            Circuit::HeapArray public_key_y;
+            Circuit::HeapArray signature;
+            Circuit::RegisterIndex result;
+
+            friend bool operator==(const EcdsaSecp256r1&, const EcdsaSecp256r1&);
+            std::vector<uint8_t> bincodeSerialize() const;
+            static EcdsaSecp256r1 bincodeDeserialize(std::vector<uint8_t>);
+        };
+
+        struct SchnorrVerify {
+            Circuit::RegisterIndex public_key_x;
+            Circuit::RegisterIndex public_key_y;
+            Circuit::HeapVector message;
+            Circuit::HeapVector signature;
+            Circuit::RegisterIndex result;
+
+            friend bool operator==(const SchnorrVerify&, const SchnorrVerify&);
+            std::vector<uint8_t> bincodeSerialize() const;
+            static SchnorrVerify bincodeDeserialize(std::vector<uint8_t>);
+        };
+
+        struct PedersenCommitment {
+            Circuit::HeapVector inputs;
+            Circuit::RegisterIndex domain_separator;
+            Circuit::HeapArray output;
+
+            friend bool operator==(const PedersenCommitment&, const PedersenCommitment&);
+            std::vector<uint8_t> bincodeSerialize() const;
+            static PedersenCommitment bincodeDeserialize(std::vector<uint8_t>);
+        };
+
+        struct PedersenHash {
+            Circuit::HeapVector inputs;
+            Circuit::RegisterIndex domain_separator;
+            Circuit::RegisterIndex output;
+
+            friend bool operator==(const PedersenHash&, const PedersenHash&);
+            std::vector<uint8_t> bincodeSerialize() const;
+            static PedersenHash bincodeDeserialize(std::vector<uint8_t>);
+        };
+
+        struct FixedBaseScalarMul {
+            Circuit::RegisterIndex low;
+            Circuit::RegisterIndex high;
+            Circuit::HeapArray result;
+
+            friend bool operator==(const FixedBaseScalarMul&, const FixedBaseScalarMul&);
+            std::vector<uint8_t> bincodeSerialize() const;
+            static FixedBaseScalarMul bincodeDeserialize(std::vector<uint8_t>);
+        };
+
+        struct EmbeddedCurveAdd {
+            Circuit::RegisterIndex input1_x;
+            Circuit::RegisterIndex input1_y;
+            Circuit::RegisterIndex input2_x;
+            Circuit::RegisterIndex input2_y;
+            Circuit::HeapArray result;
+
+            friend bool operator==(const EmbeddedCurveAdd&, const EmbeddedCurveAdd&);
+            std::vector<uint8_t> bincodeSerialize() const;
+            static EmbeddedCurveAdd bincodeDeserialize(std::vector<uint8_t>);
+        };
+
+        struct BigIntAdd {
+            Circuit::RegisterIndex lhs;
+            Circuit::RegisterIndex rhs;
+            Circuit::RegisterIndex output;
+
+            friend bool operator==(const BigIntAdd&, const BigIntAdd&);
+            std::vector<uint8_t> bincodeSerialize() const;
+            static BigIntAdd bincodeDeserialize(std::vector<uint8_t>);
+        };
+
+        struct BigIntNeg {
+            Circuit::RegisterIndex lhs;
+            Circuit::RegisterIndex rhs;
+            Circuit::RegisterIndex output;
+
+            friend bool operator==(const BigIntNeg&, const BigIntNeg&);
+            std::vector<uint8_t> bincodeSerialize() const;
+            static BigIntNeg bincodeDeserialize(std::vector<uint8_t>);
+        };
+
+        struct BigIntMul {
+            Circuit::RegisterIndex lhs;
+            Circuit::RegisterIndex rhs;
+            Circuit::RegisterIndex output;
+
+            friend bool operator==(const BigIntMul&, const BigIntMul&);
+            std::vector<uint8_t> bincodeSerialize() const;
+            static BigIntMul bincodeDeserialize(std::vector<uint8_t>);
+        };
+
+        struct BigIntDiv {
+            Circuit::RegisterIndex lhs;
+            Circuit::RegisterIndex rhs;
+            Circuit::RegisterIndex output;
+
+            friend bool operator==(const BigIntDiv&, const BigIntDiv&);
+            std::vector<uint8_t> bincodeSerialize() const;
+            static BigIntDiv bincodeDeserialize(std::vector<uint8_t>);
+        };
+
+        struct BigIntFromLeBytes {
+            Circuit::HeapVector inputs;
+            Circuit::HeapVector modulus;
+            Circuit::RegisterIndex output;
+
+            friend bool operator==(const BigIntFromLeBytes&, const BigIntFromLeBytes&);
+            std::vector<uint8_t> bincodeSerialize() const;
+            static BigIntFromLeBytes bincodeDeserialize(std::vector<uint8_t>);
+        };
+
+        struct BigIntToLeBytes {
+            Circuit::RegisterIndex input;
+            Circuit::HeapVector output;
+
+            friend bool operator==(const BigIntToLeBytes&, const BigIntToLeBytes&);
+            std::vector<uint8_t> bincodeSerialize() const;
+            static BigIntToLeBytes bincodeDeserialize(std::vector<uint8_t>);
+        };
+
+        struct Poseidon2Permutation {
+            Circuit::HeapVector message;
+            Circuit::HeapArray output;
+            Circuit::RegisterIndex len;
+
+            friend bool operator==(const Poseidon2Permutation&, const Poseidon2Permutation&);
+            std::vector<uint8_t> bincodeSerialize() const;
+            static Poseidon2Permutation bincodeDeserialize(std::vector<uint8_t>);
+        };
+
+        struct Sha256Compression {
+            Circuit::HeapVector input;
+            Circuit::HeapVector hash_values;
+            Circuit::HeapArray output;
+
+            friend bool operator==(const Sha256Compression&, const Sha256Compression&);
+            std::vector<uint8_t> bincodeSerialize() const;
+            static Sha256Compression bincodeDeserialize(std::vector<uint8_t>);
+        };
+
+        std::variant<Sha256, Blake2s, Blake3, Keccak256, Keccakf1600, EcdsaSecp256k1, EcdsaSecp256r1, SchnorrVerify, PedersenCommitment, PedersenHash, FixedBaseScalarMul, EmbeddedCurveAdd, BigIntAdd, BigIntNeg, BigIntMul, BigIntDiv, BigIntFromLeBytes, BigIntToLeBytes, Poseidon2Permutation, Sha256Compression> value;
+
+        friend bool operator==(const BlackBoxOp&, const BlackBoxOp&);
+        std::vector<uint8_t> bincodeSerialize() const;
+        static BlackBoxOp bincodeDeserialize(std::vector<uint8_t>);
+    };
+
+    struct HeapValueType;
+
+    struct HeapValueType {
+
+        struct Simple {
+            friend bool operator==(const Simple&, const Simple&);
+            std::vector<uint8_t> bincodeSerialize() const;
+            static Simple bincodeDeserialize(std::vector<uint8_t>);
+        };
+
+        struct Array {
+            std::vector<Circuit::HeapValueType> value_types;
+            uint64_t size;
+
+            friend bool operator==(const Array&, const Array&);
+            std::vector<uint8_t> bincodeSerialize() const;
+            static Array bincodeDeserialize(std::vector<uint8_t>);
+        };
+
+        struct Vector {
+            std::vector<Circuit::HeapValueType> value_types;
+
+            friend bool operator==(const Vector&, const Vector&);
+            std::vector<uint8_t> bincodeSerialize() const;
+            static Vector bincodeDeserialize(std::vector<uint8_t>);
+        };
+
+        std::variant<Simple, Array, Vector> value;
+
+        friend bool operator==(const HeapValueType&, const HeapValueType&);
+        std::vector<uint8_t> bincodeSerialize() const;
+        static HeapValueType bincodeDeserialize(std::vector<uint8_t>);
+    };
+
+    struct RegisterOrMemory {
+
+        struct RegisterIndex {
+            Circuit::RegisterIndex value;
+
+            friend bool operator==(const RegisterIndex&, const RegisterIndex&);
+            std::vector<uint8_t> bincodeSerialize() const;
+            static RegisterIndex bincodeDeserialize(std::vector<uint8_t>);
+        };
+
+        struct HeapArray {
+            Circuit::HeapArray value;
+
+            friend bool operator==(const HeapArray&, const HeapArray&);
+            std::vector<uint8_t> bincodeSerialize() const;
+            static HeapArray bincodeDeserialize(std::vector<uint8_t>);
+        };
+
+        struct HeapVector {
+            Circuit::HeapVector value;
+
+            friend bool operator==(const HeapVector&, const HeapVector&);
+            std::vector<uint8_t> bincodeSerialize() const;
+            static HeapVector bincodeDeserialize(std::vector<uint8_t>);
+        };
+
+        std::variant<RegisterIndex, HeapArray, HeapVector> value;
+
+        friend bool operator==(const RegisterOrMemory&, const RegisterOrMemory&);
+        std::vector<uint8_t> bincodeSerialize() const;
+        static RegisterOrMemory bincodeDeserialize(std::vector<uint8_t>);
+    };
+
+    struct Value {
+        std::string inner;
+
+        friend bool operator==(const Value&, const Value&);
+        std::vector<uint8_t> bincodeSerialize() const;
+        static Value bincodeDeserialize(std::vector<uint8_t>);
+    };
+
+    struct BrilligOpcode {
+
+        struct BinaryFieldOp {
+            Circuit::RegisterIndex destination;
+            Circuit::BinaryFieldOp op;
+            Circuit::RegisterIndex lhs;
+            Circuit::RegisterIndex rhs;
+
+            friend bool operator==(const BinaryFieldOp&, const BinaryFieldOp&);
+            std::vector<uint8_t> bincodeSerialize() const;
+            static BinaryFieldOp bincodeDeserialize(std::vector<uint8_t>);
+        };
+
+        struct BinaryIntOp {
+            Circuit::RegisterIndex destination;
+            Circuit::BinaryIntOp op;
+            uint32_t bit_size;
+            Circuit::RegisterIndex lhs;
+            Circuit::RegisterIndex rhs;
+
+            friend bool operator==(const BinaryIntOp&, const BinaryIntOp&);
+            std::vector<uint8_t> bincodeSerialize() const;
+            static BinaryIntOp bincodeDeserialize(std::vector<uint8_t>);
+        };
+
+        struct JumpIfNot {
+            Circuit::RegisterIndex condition;
+            uint64_t location;
+
+            friend bool operator==(const JumpIfNot&, const JumpIfNot&);
+            std::vector<uint8_t> bincodeSerialize() const;
+            static JumpIfNot bincodeDeserialize(std::vector<uint8_t>);
+        };
+
+        struct JumpIf {
+            Circuit::RegisterIndex condition;
+            uint64_t location;
+
+            friend bool operator==(const JumpIf&, const JumpIf&);
+            std::vector<uint8_t> bincodeSerialize() const;
+            static JumpIf bincodeDeserialize(std::vector<uint8_t>);
+        };
+
+        struct Jump {
+            uint64_t location;
+
+            friend bool operator==(const Jump&, const Jump&);
+            std::vector<uint8_t> bincodeSerialize() const;
+            static Jump bincodeDeserialize(std::vector<uint8_t>);
+        };
+
+        struct Call {
+            uint64_t location;
+
+            friend bool operator==(const Call&, const Call&);
+            std::vector<uint8_t> bincodeSerialize() const;
+            static Call bincodeDeserialize(std::vector<uint8_t>);
+        };
+
+        struct Const {
+            Circuit::RegisterIndex destination;
+            Circuit::Value value;
+
+            friend bool operator==(const Const&, const Const&);
+            std::vector<uint8_t> bincodeSerialize() const;
+            static Const bincodeDeserialize(std::vector<uint8_t>);
+        };
+
+        struct Return {
+            friend bool operator==(const Return&, const Return&);
+            std::vector<uint8_t> bincodeSerialize() const;
+            static Return bincodeDeserialize(std::vector<uint8_t>);
+        };
+
+        struct ForeignCall {
+            std::string function;
+            std::vector<Circuit::RegisterOrMemory> destinations;
+            std::vector<Circuit::HeapValueType> destination_value_types;
+            std::vector<Circuit::RegisterOrMemory> inputs;
+            std::vector<Circuit::HeapValueType> input_value_types;
+
+            friend bool operator==(const ForeignCall&, const ForeignCall&);
+            std::vector<uint8_t> bincodeSerialize() const;
+            static ForeignCall bincodeDeserialize(std::vector<uint8_t>);
+        };
+
+        struct Mov {
+            Circuit::RegisterIndex destination;
+            Circuit::RegisterIndex source;
+
+            friend bool operator==(const Mov&, const Mov&);
+            std::vector<uint8_t> bincodeSerialize() const;
+            static Mov bincodeDeserialize(std::vector<uint8_t>);
+        };
+
+        struct Load {
+            Circuit::RegisterIndex destination;
+            Circuit::RegisterIndex source_pointer;
+
+            friend bool operator==(const Load&, const Load&);
+            std::vector<uint8_t> bincodeSerialize() const;
+            static Load bincodeDeserialize(std::vector<uint8_t>);
+        };
+
+        struct Store {
+            Circuit::RegisterIndex destination_pointer;
+            Circuit::RegisterIndex source;
+
+            friend bool operator==(const Store&, const Store&);
+            std::vector<uint8_t> bincodeSerialize() const;
+            static Store bincodeDeserialize(std::vector<uint8_t>);
+        };
+
+        struct BlackBox {
+            Circuit::BlackBoxOp value;
+
+            friend bool operator==(const BlackBox&, const BlackBox&);
+            std::vector<uint8_t> bincodeSerialize() const;
+            static BlackBox bincodeDeserialize(std::vector<uint8_t>);
+        };
+
+        struct Trap {
+            friend bool operator==(const Trap&, const Trap&);
+            std::vector<uint8_t> bincodeSerialize() const;
+            static Trap bincodeDeserialize(std::vector<uint8_t>);
+        };
+
+        struct Stop {
+            friend bool operator==(const Stop&, const Stop&);
+            std::vector<uint8_t> bincodeSerialize() const;
+            static Stop bincodeDeserialize(std::vector<uint8_t>);
+        };
+
+        std::variant<BinaryFieldOp, BinaryIntOp, JumpIfNot, JumpIf, Jump, Call, Const, Return, ForeignCall, Mov, Load, Store, BlackBox, Trap, Stop> value;
+
+        friend bool operator==(const BrilligOpcode&, const BrilligOpcode&);
+        std::vector<uint8_t> bincodeSerialize() const;
+        static BrilligOpcode bincodeDeserialize(std::vector<uint8_t>);
+    };
+
     struct Witness {
         uint32_t value;
 
@@ -278,836 +854,6 @@
         };
 
         std::variant<AND, XOR, RANGE, SHA256, Blake2s, Blake3, SchnorrVerify, PedersenCommitment, PedersenHash, EcdsaSecp256k1, EcdsaSecp256r1, FixedBaseScalarMul, EmbeddedCurveAdd, Keccak256, Keccak256VariableLength, Keccakf1600, RecursiveAggregation, BigIntAdd, BigIntNeg, BigIntMul, BigIntDiv, BigIntFromLeBytes, BigIntToLeBytes, Poseidon2Permutation, Sha256Compression> value;
-
-        friend bool operator==(const BlackBoxFuncCall&, const BlackBoxFuncCall&);
-        std::vector<uint8_t> bincodeSerialize() const;
-        static BlackBoxFuncCall bincodeDeserialize(std::vector<uint8_t>);
-    };
-
-    struct BlockId {
-        uint32_t value;
-
-        friend bool operator==(const BlockId&, const BlockId&);
-        std::vector<uint8_t> bincodeSerialize() const;
-        static BlockId bincodeDeserialize(std::vector<uint8_t>);
-    };
-
-    struct Expression {
-        std::vector<std::tuple<std::string, Circuit::Witness, Circuit::Witness>> mul_terms;
-        std::vector<std::tuple<std::string, Circuit::Witness>> linear_combinations;
-        std::string q_c;
-
-        friend bool operator==(const Expression&, const Expression&);
-        std::vector<uint8_t> bincodeSerialize() const;
-        static Expression bincodeDeserialize(std::vector<uint8_t>);
-    };
-
-    struct BrilligInputs {
-
-        struct Single {
-            Circuit::Expression value;
-
-            friend bool operator==(const Single&, const Single&);
-            std::vector<uint8_t> bincodeSerialize() const;
-            static Single bincodeDeserialize(std::vector<uint8_t>);
-        };
-
-        struct Array {
-            std::vector<Circuit::Expression> value;
-
-            friend bool operator==(const Array&, const Array&);
-            std::vector<uint8_t> bincodeSerialize() const;
-            static Array bincodeDeserialize(std::vector<uint8_t>);
-        };
-
-        std::variant<Single, Array> value;
-
-        friend bool operator==(const BrilligInputs&, const BrilligInputs&);
-        std::vector<uint8_t> bincodeSerialize() const;
-        static BrilligInputs bincodeDeserialize(std::vector<uint8_t>);
-    };
-
->>>>>>> b3ddf10a
-    struct BinaryFieldOp {
-
-        struct Add {
-            friend bool operator==(const Add&, const Add&);
-            std::vector<uint8_t> bincodeSerialize() const;
-            static Add bincodeDeserialize(std::vector<uint8_t>);
-        };
-
-        struct Sub {
-            friend bool operator==(const Sub&, const Sub&);
-            std::vector<uint8_t> bincodeSerialize() const;
-            static Sub bincodeDeserialize(std::vector<uint8_t>);
-        };
-
-        struct Mul {
-            friend bool operator==(const Mul&, const Mul&);
-            std::vector<uint8_t> bincodeSerialize() const;
-            static Mul bincodeDeserialize(std::vector<uint8_t>);
-        };
-
-        struct Div {
-            friend bool operator==(const Div&, const Div&);
-            std::vector<uint8_t> bincodeSerialize() const;
-            static Div bincodeDeserialize(std::vector<uint8_t>);
-        };
-
-        struct Equals {
-            friend bool operator==(const Equals&, const Equals&);
-            std::vector<uint8_t> bincodeSerialize() const;
-            static Equals bincodeDeserialize(std::vector<uint8_t>);
-        };
-
-        std::variant<Add, Sub, Mul, Div, Equals> value;
-
-        friend bool operator==(const BinaryFieldOp&, const BinaryFieldOp&);
-        std::vector<uint8_t> bincodeSerialize() const;
-        static BinaryFieldOp bincodeDeserialize(std::vector<uint8_t>);
-    };
-
-    struct BinaryIntOp {
-
-        struct Add {
-            friend bool operator==(const Add&, const Add&);
-            std::vector<uint8_t> bincodeSerialize() const;
-            static Add bincodeDeserialize(std::vector<uint8_t>);
-        };
-
-        struct Sub {
-            friend bool operator==(const Sub&, const Sub&);
-            std::vector<uint8_t> bincodeSerialize() const;
-            static Sub bincodeDeserialize(std::vector<uint8_t>);
-        };
-
-        struct Mul {
-            friend bool operator==(const Mul&, const Mul&);
-            std::vector<uint8_t> bincodeSerialize() const;
-            static Mul bincodeDeserialize(std::vector<uint8_t>);
-        };
-
-        struct SignedDiv {
-            friend bool operator==(const SignedDiv&, const SignedDiv&);
-            std::vector<uint8_t> bincodeSerialize() const;
-            static SignedDiv bincodeDeserialize(std::vector<uint8_t>);
-        };
-
-        struct UnsignedDiv {
-            friend bool operator==(const UnsignedDiv&, const UnsignedDiv&);
-            std::vector<uint8_t> bincodeSerialize() const;
-            static UnsignedDiv bincodeDeserialize(std::vector<uint8_t>);
-        };
-
-        struct Equals {
-            friend bool operator==(const Equals&, const Equals&);
-            std::vector<uint8_t> bincodeSerialize() const;
-            static Equals bincodeDeserialize(std::vector<uint8_t>);
-        };
-
-        struct LessThan {
-            friend bool operator==(const LessThan&, const LessThan&);
-            std::vector<uint8_t> bincodeSerialize() const;
-            static LessThan bincodeDeserialize(std::vector<uint8_t>);
-        };
-
-        struct LessThanEquals {
-            friend bool operator==(const LessThanEquals&, const LessThanEquals&);
-            std::vector<uint8_t> bincodeSerialize() const;
-            static LessThanEquals bincodeDeserialize(std::vector<uint8_t>);
-        };
-
-        struct And {
-            friend bool operator==(const And&, const And&);
-            std::vector<uint8_t> bincodeSerialize() const;
-            static And bincodeDeserialize(std::vector<uint8_t>);
-        };
-
-        struct Or {
-            friend bool operator==(const Or&, const Or&);
-            std::vector<uint8_t> bincodeSerialize() const;
-            static Or bincodeDeserialize(std::vector<uint8_t>);
-        };
-
-        struct Xor {
-            friend bool operator==(const Xor&, const Xor&);
-            std::vector<uint8_t> bincodeSerialize() const;
-            static Xor bincodeDeserialize(std::vector<uint8_t>);
-        };
-
-        struct Shl {
-            friend bool operator==(const Shl&, const Shl&);
-            std::vector<uint8_t> bincodeSerialize() const;
-            static Shl bincodeDeserialize(std::vector<uint8_t>);
-        };
-
-        struct Shr {
-            friend bool operator==(const Shr&, const Shr&);
-            std::vector<uint8_t> bincodeSerialize() const;
-            static Shr bincodeDeserialize(std::vector<uint8_t>);
-        };
-
-        std::variant<Add, Sub, Mul, SignedDiv, UnsignedDiv, Equals, LessThan, LessThanEquals, And, Or, Xor, Shl, Shr> value;
-
-        friend bool operator==(const BinaryIntOp&, const BinaryIntOp&);
-        std::vector<uint8_t> bincodeSerialize() const;
-        static BinaryIntOp bincodeDeserialize(std::vector<uint8_t>);
-    };
-
-    struct RegisterIndex {
-        uint64_t value;
-
-        friend bool operator==(const RegisterIndex&, const RegisterIndex&);
-        std::vector<uint8_t> bincodeSerialize() const;
-        static RegisterIndex bincodeDeserialize(std::vector<uint8_t>);
-    };
-
-    struct HeapArray {
-        Circuit::RegisterIndex pointer;
-        uint64_t size;
-
-        friend bool operator==(const HeapArray&, const HeapArray&);
-        std::vector<uint8_t> bincodeSerialize() const;
-        static HeapArray bincodeDeserialize(std::vector<uint8_t>);
-    };
-
-    struct HeapVector {
-        Circuit::RegisterIndex pointer;
-        Circuit::RegisterIndex size;
-
-        friend bool operator==(const HeapVector&, const HeapVector&);
-        std::vector<uint8_t> bincodeSerialize() const;
-        static HeapVector bincodeDeserialize(std::vector<uint8_t>);
-    };
-
-    struct BlackBoxOp {
-
-        struct Sha256 {
-            Circuit::HeapVector message;
-            Circuit::HeapArray output;
-
-            friend bool operator==(const Sha256&, const Sha256&);
-            std::vector<uint8_t> bincodeSerialize() const;
-            static Sha256 bincodeDeserialize(std::vector<uint8_t>);
-        };
-
-        struct Blake2s {
-            Circuit::HeapVector message;
-            Circuit::HeapArray output;
-
-            friend bool operator==(const Blake2s&, const Blake2s&);
-            std::vector<uint8_t> bincodeSerialize() const;
-            static Blake2s bincodeDeserialize(std::vector<uint8_t>);
-        };
-
-        struct Blake3 {
-            Circuit::HeapVector message;
-            Circuit::HeapArray output;
-
-            friend bool operator==(const Blake3&, const Blake3&);
-            std::vector<uint8_t> bincodeSerialize() const;
-            static Blake3 bincodeDeserialize(std::vector<uint8_t>);
-        };
-
-        struct Keccak256 {
-            Circuit::HeapVector message;
-            Circuit::HeapArray output;
-
-            friend bool operator==(const Keccak256&, const Keccak256&);
-            std::vector<uint8_t> bincodeSerialize() const;
-            static Keccak256 bincodeDeserialize(std::vector<uint8_t>);
-        };
-
-        struct Keccakf1600 {
-            Circuit::HeapVector message;
-            Circuit::HeapArray output;
-
-            friend bool operator==(const Keccakf1600&, const Keccakf1600&);
-            std::vector<uint8_t> bincodeSerialize() const;
-            static Keccakf1600 bincodeDeserialize(std::vector<uint8_t>);
-        };
-
-        struct EcdsaSecp256k1 {
-            Circuit::HeapVector hashed_msg;
-            Circuit::HeapArray public_key_x;
-            Circuit::HeapArray public_key_y;
-            Circuit::HeapArray signature;
-            Circuit::RegisterIndex result;
-
-            friend bool operator==(const EcdsaSecp256k1&, const EcdsaSecp256k1&);
-            std::vector<uint8_t> bincodeSerialize() const;
-            static EcdsaSecp256k1 bincodeDeserialize(std::vector<uint8_t>);
-        };
-
-        struct EcdsaSecp256r1 {
-            Circuit::HeapVector hashed_msg;
-            Circuit::HeapArray public_key_x;
-            Circuit::HeapArray public_key_y;
-            Circuit::HeapArray signature;
-            Circuit::RegisterIndex result;
-
-            friend bool operator==(const EcdsaSecp256r1&, const EcdsaSecp256r1&);
-            std::vector<uint8_t> bincodeSerialize() const;
-            static EcdsaSecp256r1 bincodeDeserialize(std::vector<uint8_t>);
-        };
-
-        struct SchnorrVerify {
-            Circuit::RegisterIndex public_key_x;
-            Circuit::RegisterIndex public_key_y;
-            Circuit::HeapVector message;
-            Circuit::HeapVector signature;
-            Circuit::RegisterIndex result;
-
-            friend bool operator==(const SchnorrVerify&, const SchnorrVerify&);
-            std::vector<uint8_t> bincodeSerialize() const;
-            static SchnorrVerify bincodeDeserialize(std::vector<uint8_t>);
-        };
-
-        struct PedersenCommitment {
-            Circuit::HeapVector inputs;
-            Circuit::RegisterIndex domain_separator;
-            Circuit::HeapArray output;
-
-            friend bool operator==(const PedersenCommitment&, const PedersenCommitment&);
-            std::vector<uint8_t> bincodeSerialize() const;
-            static PedersenCommitment bincodeDeserialize(std::vector<uint8_t>);
-        };
-
-        struct PedersenHash {
-            Circuit::HeapVector inputs;
-            Circuit::RegisterIndex domain_separator;
-            Circuit::RegisterIndex output;
-
-            friend bool operator==(const PedersenHash&, const PedersenHash&);
-            std::vector<uint8_t> bincodeSerialize() const;
-            static PedersenHash bincodeDeserialize(std::vector<uint8_t>);
-        };
-
-        struct FixedBaseScalarMul {
-            Circuit::RegisterIndex low;
-            Circuit::RegisterIndex high;
-            Circuit::HeapArray result;
-
-            friend bool operator==(const FixedBaseScalarMul&, const FixedBaseScalarMul&);
-            std::vector<uint8_t> bincodeSerialize() const;
-            static FixedBaseScalarMul bincodeDeserialize(std::vector<uint8_t>);
-        };
-
-        struct EmbeddedCurveAdd {
-            Circuit::RegisterIndex input1_x;
-            Circuit::RegisterIndex input1_y;
-            Circuit::RegisterIndex input2_x;
-            Circuit::RegisterIndex input2_y;
-            Circuit::HeapArray result;
-
-            friend bool operator==(const EmbeddedCurveAdd&, const EmbeddedCurveAdd&);
-            std::vector<uint8_t> bincodeSerialize() const;
-            static EmbeddedCurveAdd bincodeDeserialize(std::vector<uint8_t>);
-        };
-
-        struct BigIntAdd {
-            Circuit::RegisterIndex lhs;
-            Circuit::RegisterIndex rhs;
-            Circuit::RegisterIndex output;
-
-            friend bool operator==(const BigIntAdd&, const BigIntAdd&);
-            std::vector<uint8_t> bincodeSerialize() const;
-            static BigIntAdd bincodeDeserialize(std::vector<uint8_t>);
-        };
-
-        struct BigIntNeg {
-            Circuit::RegisterIndex lhs;
-            Circuit::RegisterIndex rhs;
-            Circuit::RegisterIndex output;
-
-            friend bool operator==(const BigIntNeg&, const BigIntNeg&);
-            std::vector<uint8_t> bincodeSerialize() const;
-            static BigIntNeg bincodeDeserialize(std::vector<uint8_t>);
-        };
-
-        struct BigIntMul {
-            Circuit::RegisterIndex lhs;
-            Circuit::RegisterIndex rhs;
-            Circuit::RegisterIndex output;
-
-            friend bool operator==(const BigIntMul&, const BigIntMul&);
-            std::vector<uint8_t> bincodeSerialize() const;
-            static BigIntMul bincodeDeserialize(std::vector<uint8_t>);
-        };
-
-        struct BigIntDiv {
-            Circuit::RegisterIndex lhs;
-            Circuit::RegisterIndex rhs;
-            Circuit::RegisterIndex output;
-
-            friend bool operator==(const BigIntDiv&, const BigIntDiv&);
-            std::vector<uint8_t> bincodeSerialize() const;
-            static BigIntDiv bincodeDeserialize(std::vector<uint8_t>);
-        };
-
-        struct BigIntFromLeBytes {
-            Circuit::HeapVector inputs;
-            Circuit::HeapVector modulus;
-            Circuit::RegisterIndex output;
-
-            friend bool operator==(const BigIntFromLeBytes&, const BigIntFromLeBytes&);
-            std::vector<uint8_t> bincodeSerialize() const;
-            static BigIntFromLeBytes bincodeDeserialize(std::vector<uint8_t>);
-        };
-
-        struct BigIntToLeBytes {
-            Circuit::RegisterIndex input;
-            Circuit::HeapVector output;
-
-            friend bool operator==(const BigIntToLeBytes&, const BigIntToLeBytes&);
-            std::vector<uint8_t> bincodeSerialize() const;
-            static BigIntToLeBytes bincodeDeserialize(std::vector<uint8_t>);
-        };
-
-        struct Poseidon2Permutation {
-            Circuit::HeapVector message;
-            Circuit::HeapArray output;
-            Circuit::RegisterIndex len;
-
-            friend bool operator==(const Poseidon2Permutation&, const Poseidon2Permutation&);
-            std::vector<uint8_t> bincodeSerialize() const;
-            static Poseidon2Permutation bincodeDeserialize(std::vector<uint8_t>);
-        };
-
-        struct Sha256Compression {
-            Circuit::HeapVector input;
-            Circuit::HeapVector hash_values;
-            Circuit::HeapArray output;
-
-            friend bool operator==(const Sha256Compression&, const Sha256Compression&);
-            std::vector<uint8_t> bincodeSerialize() const;
-            static Sha256Compression bincodeDeserialize(std::vector<uint8_t>);
-        };
-
-        std::variant<Sha256, Blake2s, Blake3, Keccak256, Keccakf1600, EcdsaSecp256k1, EcdsaSecp256r1, SchnorrVerify, PedersenCommitment, PedersenHash, FixedBaseScalarMul, EmbeddedCurveAdd, BigIntAdd, BigIntNeg, BigIntMul, BigIntDiv, BigIntFromLeBytes, BigIntToLeBytes, Poseidon2Permutation, Sha256Compression> value;
-
-        friend bool operator==(const BlackBoxOp&, const BlackBoxOp&);
-        std::vector<uint8_t> bincodeSerialize() const;
-        static BlackBoxOp bincodeDeserialize(std::vector<uint8_t>);
-    };
-
-    struct HeapValueType;
-
-    struct HeapValueType {
-
-        struct Simple {
-            friend bool operator==(const Simple&, const Simple&);
-            std::vector<uint8_t> bincodeSerialize() const;
-            static Simple bincodeDeserialize(std::vector<uint8_t>);
-        };
-
-        struct Array {
-            std::vector<Circuit::HeapValueType> value_types;
-            uint64_t size;
-
-            friend bool operator==(const Array&, const Array&);
-            std::vector<uint8_t> bincodeSerialize() const;
-            static Array bincodeDeserialize(std::vector<uint8_t>);
-        };
-
-        struct Vector {
-            std::vector<Circuit::HeapValueType> value_types;
-
-            friend bool operator==(const Vector&, const Vector&);
-            std::vector<uint8_t> bincodeSerialize() const;
-            static Vector bincodeDeserialize(std::vector<uint8_t>);
-        };
-
-        std::variant<Simple, Array, Vector> value;
-
-        friend bool operator==(const HeapValueType&, const HeapValueType&);
-        std::vector<uint8_t> bincodeSerialize() const;
-        static HeapValueType bincodeDeserialize(std::vector<uint8_t>);
-    };
-
-    struct RegisterOrMemory {
-
-        struct RegisterIndex {
-            Circuit::RegisterIndex value;
-
-            friend bool operator==(const RegisterIndex&, const RegisterIndex&);
-            std::vector<uint8_t> bincodeSerialize() const;
-            static RegisterIndex bincodeDeserialize(std::vector<uint8_t>);
-        };
-
-        struct HeapArray {
-            Circuit::HeapArray value;
-
-            friend bool operator==(const HeapArray&, const HeapArray&);
-            std::vector<uint8_t> bincodeSerialize() const;
-            static HeapArray bincodeDeserialize(std::vector<uint8_t>);
-        };
-
-        struct HeapVector {
-            Circuit::HeapVector value;
-
-            friend bool operator==(const HeapVector&, const HeapVector&);
-            std::vector<uint8_t> bincodeSerialize() const;
-            static HeapVector bincodeDeserialize(std::vector<uint8_t>);
-        };
-
-        std::variant<RegisterIndex, HeapArray, HeapVector> value;
-
-        friend bool operator==(const RegisterOrMemory&, const RegisterOrMemory&);
-        std::vector<uint8_t> bincodeSerialize() const;
-        static RegisterOrMemory bincodeDeserialize(std::vector<uint8_t>);
-    };
-
-    struct Value {
-        std::string inner;
-
-        friend bool operator==(const Value&, const Value&);
-        std::vector<uint8_t> bincodeSerialize() const;
-        static Value bincodeDeserialize(std::vector<uint8_t>);
-    };
-
-    struct BrilligOpcode {
-
-        struct BinaryFieldOp {
-            Circuit::RegisterIndex destination;
-            Circuit::BinaryFieldOp op;
-            Circuit::RegisterIndex lhs;
-            Circuit::RegisterIndex rhs;
-
-            friend bool operator==(const BinaryFieldOp&, const BinaryFieldOp&);
-            std::vector<uint8_t> bincodeSerialize() const;
-            static BinaryFieldOp bincodeDeserialize(std::vector<uint8_t>);
-        };
-
-        struct BinaryIntOp {
-            Circuit::RegisterIndex destination;
-            Circuit::BinaryIntOp op;
-            uint32_t bit_size;
-            Circuit::RegisterIndex lhs;
-            Circuit::RegisterIndex rhs;
-
-            friend bool operator==(const BinaryIntOp&, const BinaryIntOp&);
-            std::vector<uint8_t> bincodeSerialize() const;
-            static BinaryIntOp bincodeDeserialize(std::vector<uint8_t>);
-        };
-
-        struct JumpIfNot {
-            Circuit::RegisterIndex condition;
-            uint64_t location;
-
-            friend bool operator==(const JumpIfNot&, const JumpIfNot&);
-            std::vector<uint8_t> bincodeSerialize() const;
-            static JumpIfNot bincodeDeserialize(std::vector<uint8_t>);
-        };
-
-        struct JumpIf {
-            Circuit::RegisterIndex condition;
-            uint64_t location;
-
-            friend bool operator==(const JumpIf&, const JumpIf&);
-            std::vector<uint8_t> bincodeSerialize() const;
-            static JumpIf bincodeDeserialize(std::vector<uint8_t>);
-        };
-
-        struct Jump {
-            uint64_t location;
-
-            friend bool operator==(const Jump&, const Jump&);
-            std::vector<uint8_t> bincodeSerialize() const;
-            static Jump bincodeDeserialize(std::vector<uint8_t>);
-        };
-
-        struct Call {
-            uint64_t location;
-
-            friend bool operator==(const Call&, const Call&);
-            std::vector<uint8_t> bincodeSerialize() const;
-            static Call bincodeDeserialize(std::vector<uint8_t>);
-        };
-
-        struct Const {
-            Circuit::RegisterIndex destination;
-            Circuit::Value value;
-
-            friend bool operator==(const Const&, const Const&);
-            std::vector<uint8_t> bincodeSerialize() const;
-            static Const bincodeDeserialize(std::vector<uint8_t>);
-        };
-
-        struct Return {
-            friend bool operator==(const Return&, const Return&);
-            std::vector<uint8_t> bincodeSerialize() const;
-            static Return bincodeDeserialize(std::vector<uint8_t>);
-        };
-
-        struct ForeignCall {
-            std::string function;
-            std::vector<Circuit::RegisterOrMemory> destinations;
-            std::vector<Circuit::HeapValueType> destination_value_types;
-            std::vector<Circuit::RegisterOrMemory> inputs;
-            std::vector<Circuit::HeapValueType> input_value_types;
-
-            friend bool operator==(const ForeignCall&, const ForeignCall&);
-            std::vector<uint8_t> bincodeSerialize() const;
-            static ForeignCall bincodeDeserialize(std::vector<uint8_t>);
-        };
-
-        struct Mov {
-            Circuit::RegisterIndex destination;
-            Circuit::RegisterIndex source;
-
-            friend bool operator==(const Mov&, const Mov&);
-            std::vector<uint8_t> bincodeSerialize() const;
-            static Mov bincodeDeserialize(std::vector<uint8_t>);
-        };
-
-        struct Load {
-            Circuit::RegisterIndex destination;
-            Circuit::RegisterIndex source_pointer;
-
-            friend bool operator==(const Load&, const Load&);
-            std::vector<uint8_t> bincodeSerialize() const;
-            static Load bincodeDeserialize(std::vector<uint8_t>);
-        };
-
-        struct Store {
-            Circuit::RegisterIndex destination_pointer;
-            Circuit::RegisterIndex source;
-
-            friend bool operator==(const Store&, const Store&);
-            std::vector<uint8_t> bincodeSerialize() const;
-            static Store bincodeDeserialize(std::vector<uint8_t>);
-        };
-
-        struct BlackBox {
-            Circuit::BlackBoxOp value;
-
-            friend bool operator==(const BlackBox&, const BlackBox&);
-            std::vector<uint8_t> bincodeSerialize() const;
-            static BlackBox bincodeDeserialize(std::vector<uint8_t>);
-        };
-
-        struct Trap {
-            friend bool operator==(const Trap&, const Trap&);
-            std::vector<uint8_t> bincodeSerialize() const;
-            static Trap bincodeDeserialize(std::vector<uint8_t>);
-        };
-
-        struct Stop {
-            friend bool operator==(const Stop&, const Stop&);
-            std::vector<uint8_t> bincodeSerialize() const;
-            static Stop bincodeDeserialize(std::vector<uint8_t>);
-        };
-
-        std::variant<BinaryFieldOp, BinaryIntOp, JumpIfNot, JumpIf, Jump, Call, Const, Return, ForeignCall, Mov, Load, Store, BlackBox, Trap, Stop> value;
-
-        friend bool operator==(const BrilligOpcode&, const BrilligOpcode&);
-        std::vector<uint8_t> bincodeSerialize() const;
-        static BrilligOpcode bincodeDeserialize(std::vector<uint8_t>);
-    };
-
-    struct Witness {
-        uint32_t value;
-
-        friend bool operator==(const Witness&, const Witness&);
-        std::vector<uint8_t> bincodeSerialize() const;
-        static Witness bincodeDeserialize(std::vector<uint8_t>);
-    };
-
-    struct FunctionInput {
-        Circuit::Witness witness;
-        uint32_t num_bits;
-
-        friend bool operator==(const FunctionInput&, const FunctionInput&);
-        std::vector<uint8_t> bincodeSerialize() const;
-        static FunctionInput bincodeDeserialize(std::vector<uint8_t>);
-    };
-
-    struct BlackBoxFuncCall {
-
-        struct AND {
-            Circuit::FunctionInput lhs;
-            Circuit::FunctionInput rhs;
-            Circuit::Witness output;
-
-            friend bool operator==(const AND&, const AND&);
-            std::vector<uint8_t> bincodeSerialize() const;
-            static AND bincodeDeserialize(std::vector<uint8_t>);
-        };
-
-        struct XOR {
-            Circuit::FunctionInput lhs;
-            Circuit::FunctionInput rhs;
-            Circuit::Witness output;
-
-            friend bool operator==(const XOR&, const XOR&);
-            std::vector<uint8_t> bincodeSerialize() const;
-            static XOR bincodeDeserialize(std::vector<uint8_t>);
-        };
-
-        struct RANGE {
-            Circuit::FunctionInput input;
-
-            friend bool operator==(const RANGE&, const RANGE&);
-            std::vector<uint8_t> bincodeSerialize() const;
-            static RANGE bincodeDeserialize(std::vector<uint8_t>);
-        };
-
-        struct SHA256 {
-            std::vector<Circuit::FunctionInput> inputs;
-            std::vector<Circuit::Witness> outputs;
-
-            friend bool operator==(const SHA256&, const SHA256&);
-            std::vector<uint8_t> bincodeSerialize() const;
-            static SHA256 bincodeDeserialize(std::vector<uint8_t>);
-        };
-
-        struct Blake2s {
-            std::vector<Circuit::FunctionInput> inputs;
-            std::vector<Circuit::Witness> outputs;
-
-            friend bool operator==(const Blake2s&, const Blake2s&);
-            std::vector<uint8_t> bincodeSerialize() const;
-            static Blake2s bincodeDeserialize(std::vector<uint8_t>);
-        };
-
-        struct Blake3 {
-            std::vector<Circuit::FunctionInput> inputs;
-            std::vector<Circuit::Witness> outputs;
-
-            friend bool operator==(const Blake3&, const Blake3&);
-            std::vector<uint8_t> bincodeSerialize() const;
-            static Blake3 bincodeDeserialize(std::vector<uint8_t>);
-        };
-
-        struct SchnorrVerify {
-            Circuit::FunctionInput public_key_x;
-            Circuit::FunctionInput public_key_y;
-            std::vector<Circuit::FunctionInput> signature;
-            std::vector<Circuit::FunctionInput> message;
-            Circuit::Witness output;
-
-            friend bool operator==(const SchnorrVerify&, const SchnorrVerify&);
-            std::vector<uint8_t> bincodeSerialize() const;
-            static SchnorrVerify bincodeDeserialize(std::vector<uint8_t>);
-        };
-
-        struct PedersenCommitment {
-            std::vector<Circuit::FunctionInput> inputs;
-            uint32_t domain_separator;
-            std::array<Circuit::Witness, 2> outputs;
-
-            friend bool operator==(const PedersenCommitment&, const PedersenCommitment&);
-            std::vector<uint8_t> bincodeSerialize() const;
-            static PedersenCommitment bincodeDeserialize(std::vector<uint8_t>);
-        };
-
-        struct PedersenHash {
-            std::vector<Circuit::FunctionInput> inputs;
-            uint32_t domain_separator;
-            Circuit::Witness output;
-
-            friend bool operator==(const PedersenHash&, const PedersenHash&);
-            std::vector<uint8_t> bincodeSerialize() const;
-            static PedersenHash bincodeDeserialize(std::vector<uint8_t>);
-        };
-
-        struct EcdsaSecp256k1 {
-            std::vector<Circuit::FunctionInput> public_key_x;
-            std::vector<Circuit::FunctionInput> public_key_y;
-            std::vector<Circuit::FunctionInput> signature;
-            std::vector<Circuit::FunctionInput> hashed_message;
-            Circuit::Witness output;
-
-            friend bool operator==(const EcdsaSecp256k1&, const EcdsaSecp256k1&);
-            std::vector<uint8_t> bincodeSerialize() const;
-            static EcdsaSecp256k1 bincodeDeserialize(std::vector<uint8_t>);
-        };
-
-        struct EcdsaSecp256r1 {
-            std::vector<Circuit::FunctionInput> public_key_x;
-            std::vector<Circuit::FunctionInput> public_key_y;
-            std::vector<Circuit::FunctionInput> signature;
-            std::vector<Circuit::FunctionInput> hashed_message;
-            Circuit::Witness output;
-
-            friend bool operator==(const EcdsaSecp256r1&, const EcdsaSecp256r1&);
-            std::vector<uint8_t> bincodeSerialize() const;
-            static EcdsaSecp256r1 bincodeDeserialize(std::vector<uint8_t>);
-        };
-
-        struct FixedBaseScalarMul {
-            Circuit::FunctionInput low;
-            Circuit::FunctionInput high;
-            std::array<Circuit::Witness, 2> outputs;
-
-            friend bool operator==(const FixedBaseScalarMul&, const FixedBaseScalarMul&);
-            std::vector<uint8_t> bincodeSerialize() const;
-            static FixedBaseScalarMul bincodeDeserialize(std::vector<uint8_t>);
-        };
-
-        struct EmbeddedCurveAdd {
-            Circuit::FunctionInput input1_x;
-            Circuit::FunctionInput input1_y;
-            Circuit::FunctionInput input2_x;
-            Circuit::FunctionInput input2_y;
-            std::array<Circuit::Witness, 2> outputs;
-
-            friend bool operator==(const EmbeddedCurveAdd&, const EmbeddedCurveAdd&);
-            std::vector<uint8_t> bincodeSerialize() const;
-            static EmbeddedCurveAdd bincodeDeserialize(std::vector<uint8_t>);
-        };
-
-        struct EmbeddedCurveDouble {
-            Circuit::FunctionInput input_x;
-            Circuit::FunctionInput input_y;
-            std::array<Circuit::Witness, 2> outputs;
-
-            friend bool operator==(const EmbeddedCurveDouble&, const EmbeddedCurveDouble&);
-            std::vector<uint8_t> bincodeSerialize() const;
-            static EmbeddedCurveDouble bincodeDeserialize(std::vector<uint8_t>);
-        };
-
-        struct Keccak256 {
-            std::vector<Circuit::FunctionInput> inputs;
-            std::vector<Circuit::Witness> outputs;
-
-            friend bool operator==(const Keccak256&, const Keccak256&);
-            std::vector<uint8_t> bincodeSerialize() const;
-            static Keccak256 bincodeDeserialize(std::vector<uint8_t>);
-        };
-
-        struct Keccak256VariableLength {
-            std::vector<Circuit::FunctionInput> inputs;
-            Circuit::FunctionInput var_message_size;
-            std::vector<Circuit::Witness> outputs;
-
-            friend bool operator==(const Keccak256VariableLength&, const Keccak256VariableLength&);
-            std::vector<uint8_t> bincodeSerialize() const;
-            static Keccak256VariableLength bincodeDeserialize(std::vector<uint8_t>);
-        };
-
-        struct Keccakf1600 {
-            std::vector<Circuit::FunctionInput> inputs;
-            std::vector<Circuit::Witness> outputs;
-
-            friend bool operator==(const Keccakf1600&, const Keccakf1600&);
-            std::vector<uint8_t> bincodeSerialize() const;
-            static Keccakf1600 bincodeDeserialize(std::vector<uint8_t>);
-        };
-
-        struct RecursiveAggregation {
-            std::vector<Circuit::FunctionInput> verification_key;
-            std::vector<Circuit::FunctionInput> proof;
-            std::vector<Circuit::FunctionInput> public_inputs;
-            Circuit::FunctionInput key_hash;
-
-            friend bool operator==(const RecursiveAggregation&, const RecursiveAggregation&);
-            std::vector<uint8_t> bincodeSerialize() const;
-            static RecursiveAggregation bincodeDeserialize(std::vector<uint8_t>);
-        };
-
-        std::variant<AND, XOR, RANGE, SHA256, Blake2s, Blake3, SchnorrVerify, PedersenCommitment, PedersenHash, EcdsaSecp256k1, EcdsaSecp256r1, FixedBaseScalarMul, EmbeddedCurveAdd, EmbeddedCurveDouble, Keccak256, Keccak256VariableLength, Keccakf1600, RecursiveAggregation> value;
 
         friend bool operator==(const BlackBoxFuncCall&, const BlackBoxFuncCall&);
         std::vector<uint8_t> bincodeSerialize() const;
